from __future__ import division, print_function
import math
import warnings
from operator import itemgetter
import itertools

import numpy as np
from numpy import ma

import matplotlib
rcParams = matplotlib.rcParams

import matplotlib.artist as martist
from matplotlib.artist import allow_rasterization
import matplotlib.axis as maxis
import matplotlib.cbook as cbook
import matplotlib.collections as mcoll
import matplotlib.colors as mcolors
import matplotlib.contour as mcontour
import matplotlib.dates as _  # <-registers a date unit converter
from matplotlib import docstring
import matplotlib.font_manager as font_manager
import matplotlib.image as mimage
import matplotlib.legend as mlegend
import matplotlib.lines as mlines
import matplotlib.markers as mmarkers
import matplotlib.mlab as mlab
import matplotlib.path as mpath
import matplotlib.patches as mpatches
import matplotlib.spines as mspines
import matplotlib.quiver as mquiver
import matplotlib.scale as mscale
import matplotlib.stackplot as mstack
import matplotlib.streamplot as mstream
import matplotlib.table as mtable
import matplotlib.text as mtext
import matplotlib.ticker as mticker
import matplotlib.transforms as mtransforms
import matplotlib.tri as mtri
from matplotlib.cbook import mplDeprecation
from matplotlib.container import BarContainer, ErrorbarContainer, StemContainer

iterable = cbook.iterable
is_string_like = cbook.is_string_like
is_sequence_of_strings = cbook.is_sequence_of_strings


def _string_to_bool(s):
    if not is_string_like(s):
        return s
    if s == 'on':
        return True
    if s == 'off':
        return False
    raise ValueError("string argument must be either 'on' or 'off'")


def _process_plot_format(fmt):
    """
    Process a MATLAB style color/line style format string.  Return a
    (*linestyle*, *color*) tuple as a result of the processing.  Default
    values are ('-', 'b').  Example format strings include:

    * 'ko': black circles
    * '.b': blue dots
    * 'r--': red dashed lines

    .. seealso::

        :func:`~matplotlib.Line2D.lineStyles` and
        :func:`~matplotlib.pyplot.colors`
            for all possible styles and color format string.
    """

    linestyle = None
    marker = None
    color = None

    # Is fmt just a colorspec?
    try:
        color = mcolors.colorConverter.to_rgb(fmt)

        # We need to differentiate grayscale '1.0' from tri_down marker '1'
        try:
            fmtint = str(int(fmt))
        except ValueError:
            return linestyle, marker, color  # Yes
        else:
            if fmt != fmtint:
                # user definitely doesn't want tri_down marker
                return linestyle, marker, color  # Yes
            else:
                # ignore converted color
                color = None
    except ValueError:
        pass  # No, not just a color.

    # handle the multi char special cases and strip them from the
    # string
    if fmt.find('--') >= 0:
        linestyle = '--'
        fmt = fmt.replace('--', '')
    if fmt.find('-.') >= 0:
        linestyle = '-.'
        fmt = fmt.replace('-.', '')
    if fmt.find(' ') >= 0:
        linestyle = 'None'
        fmt = fmt.replace(' ', '')

    chars = [c for c in fmt]

    for c in chars:
        if c in mlines.lineStyles:
            if linestyle is not None:
                raise ValueError(
                    'Illegal format string "%s"; two linestyle symbols' % fmt)
            linestyle = c
        elif c in mlines.lineMarkers:
            if marker is not None:
                raise ValueError(
                    'Illegal format string "%s"; two marker symbols' % fmt)
            marker = c
        elif c in mcolors.colorConverter.colors:
            if color is not None:
                raise ValueError(
                    'Illegal format string "%s"; two color symbols' % fmt)
            color = c
        else:
            raise ValueError(
                'Unrecognized character %c in format string' % c)

    if linestyle is None and marker is None:
        linestyle = rcParams['lines.linestyle']
    if linestyle is None:
        linestyle = 'None'
    if marker is None:
        marker = 'None'

    return linestyle, marker, color


class _process_plot_var_args(object):
    """
    Process variable length arguments to the plot command, so that
    plot commands like the following are supported::

      plot(t, s)
      plot(t1, s1, t2, s2)
      plot(t1, s1, 'ko', t2, s2)
      plot(t1, s1, 'ko', t2, s2, 'r--', t3, e3)

    an arbitrary number of *x*, *y*, *fmt* are allowed
    """
    def __init__(self, axes, command='plot'):
        self.axes = axes
        self.command = command
        self.set_color_cycle()

    def __getstate__(self):
        # note: it is not possible to pickle a itertools.cycle instance
        return {'axes': self.axes, 'command': self.command}

    def __setstate__(self, state):
        self.__dict__ = state.copy()
        self.set_color_cycle()

    def set_color_cycle(self, clist=None):
        if clist is None:
            clist = rcParams['axes.color_cycle']
        self.color_cycle = itertools.cycle(clist)

    def __call__(self, *args, **kwargs):

        if self.axes.xaxis is not None and self.axes.yaxis is not None:
            xunits = kwargs.pop('xunits', self.axes.xaxis.units)

            if self.axes.name == 'polar':
                xunits = kwargs.pop('thetaunits', xunits)

            yunits = kwargs.pop('yunits', self.axes.yaxis.units)

            if self.axes.name == 'polar':
                yunits = kwargs.pop('runits', yunits)

            if xunits != self.axes.xaxis.units:
                self.axes.xaxis.set_units(xunits)

            if yunits != self.axes.yaxis.units:
                self.axes.yaxis.set_units(yunits)

        ret = self._grab_next_args(*args, **kwargs)
        return ret

    def set_lineprops(self, line, **kwargs):
        assert self.command == 'plot', 'set_lineprops only works with "plot"'
        for key, val in kwargs.items():
            funcName = "set_%s" % key
            if not hasattr(line, funcName):
                raise TypeError('There is no line property "%s"' % key)
            func = getattr(line, funcName)
            func(val)

    def set_patchprops(self, fill_poly, **kwargs):
        assert self.command == 'fill', 'set_patchprops only works with "fill"'
        for key, val in kwargs.items():
            funcName = "set_%s" % key
            if not hasattr(fill_poly, funcName):
                raise TypeError('There is no patch property "%s"' % key)
            func = getattr(fill_poly, funcName)
            func(val)

    def _xy_from_xy(self, x, y):
        if self.axes.xaxis is not None and self.axes.yaxis is not None:
            bx = self.axes.xaxis.update_units(x)
            by = self.axes.yaxis.update_units(y)

            if self.command != 'plot':
                # the Line2D class can handle unitized data, with
                # support for post hoc unit changes etc.  Other mpl
                # artists, eg Polygon which _process_plot_var_args
                # also serves on calls to fill, cannot.  So this is a
                # hack to say: if you are not "plot", which is
                # creating Line2D, then convert the data now to
                # floats.  If you are plot, pass the raw data through
                # to Line2D which will handle the conversion.  So
                # polygons will not support post hoc conversions of
                # the unit type since they are not storing the orig
                # data.  Hopefully we can rationalize this at a later
                # date - JDH
                if bx:
                    x = self.axes.convert_xunits(x)
                if by:
                    y = self.axes.convert_yunits(y)

        x = np.atleast_1d(x)  # like asanyarray, but converts scalar to array
        y = np.atleast_1d(y)
        if x.shape[0] != y.shape[0]:
            raise ValueError("x and y must have same first dimension")
        if x.ndim > 2 or y.ndim > 2:
            raise ValueError("x and y can be no greater than 2-D")

        if x.ndim == 1:
            x = x[:, np.newaxis]
        if y.ndim == 1:
            y = y[:, np.newaxis]
        return x, y

    def _makeline(self, x, y, kw, kwargs):
        kw = kw.copy()  # Don't modify the original kw.
        if not 'color' in kw and not 'color' in kwargs.keys():
            kw['color'] = self.color_cycle.next()
            # (can't use setdefault because it always evaluates
            # its second argument)
        seg = mlines.Line2D(x, y,
                            axes=self.axes,
                            **kw
                            )
        self.set_lineprops(seg, **kwargs)
        return seg

    def _makefill(self, x, y, kw, kwargs):
        try:
            facecolor = kw['color']
        except KeyError:
            facecolor = self.color_cycle.next()
        seg = mpatches.Polygon(np.hstack((x[:, np.newaxis],
                                          y[:, np.newaxis])),
                               facecolor=facecolor,
                               fill=True,
                               closed=kw['closed'])
        self.set_patchprops(seg, **kwargs)
        return seg

    def _plot_args(self, tup, kwargs):
        ret = []
        if len(tup) > 1 and is_string_like(tup[-1]):
            linestyle, marker, color = _process_plot_format(tup[-1])
            tup = tup[:-1]
        elif len(tup) == 3:
            raise ValueError('third arg must be a format string')
        else:
            linestyle, marker, color = None, None, None
        kw = {}
        for k, v in zip(('linestyle', 'marker', 'color'),
                        (linestyle, marker, color)):
            if v is not None:
                kw[k] = v

        y = np.atleast_1d(tup[-1])

        if len(tup) == 2:
            x = np.atleast_1d(tup[0])
        else:
            x = np.arange(y.shape[0], dtype=float)

        x, y = self._xy_from_xy(x, y)

        if self.command == 'plot':
            func = self._makeline
        else:
            kw['closed'] = kwargs.get('closed', True)
            func = self._makefill

        ncx, ncy = x.shape[1], y.shape[1]
        for j in xrange(max(ncx, ncy)):
            seg = func(x[:, j % ncx], y[:, j % ncy], kw, kwargs)
            ret.append(seg)
        return ret

    def _grab_next_args(self, *args, **kwargs):

        remaining = args
        while 1:

            if len(remaining) == 0:
                return
            if len(remaining) <= 3:
                for seg in self._plot_args(remaining, kwargs):
                    yield seg
                return

            if is_string_like(remaining[2]):
                isplit = 3
            else:
                isplit = 2

            for seg in self._plot_args(remaining[:isplit], kwargs):
                yield seg
            remaining = remaining[isplit:]


class Axes(martist.Artist):
    """
    The :class:`Axes` contains most of the figure elements:
    :class:`~matplotlib.axis.Axis`, :class:`~matplotlib.axis.Tick`,
    :class:`~matplotlib.lines.Line2D`, :class:`~matplotlib.text.Text`,
    :class:`~matplotlib.patches.Polygon`, etc., and sets the
    coordinate system.

    The :class:`Axes` instance supports callbacks through a callbacks
    attribute which is a :class:`~matplotlib.cbook.CallbackRegistry`
    instance.  The events you can connect to are 'xlim_changed' and
    'ylim_changed' and the callback will be called with func(*ax*)
    where *ax* is the :class:`Axes` instance.
    """
    name = "rectilinear"

    _shared_x_axes = cbook.Grouper()
    _shared_y_axes = cbook.Grouper()

    def __str__(self):
        return "Axes(%g,%g;%gx%g)" % tuple(self._position.bounds)

    def __init__(self, fig, rect,
                 axisbg=None,  # defaults to rc axes.facecolor
                 frameon=True,
                 sharex=None,  # use Axes instance's xaxis info
                 sharey=None,  # use Axes instance's yaxis info
                 label='',
                 xscale=None,
                 yscale=None,
                 **kwargs
                 ):
        """
        Build an :class:`Axes` instance in
        :class:`~matplotlib.figure.Figure` *fig* with
        *rect=[left, bottom, width, height]* in
        :class:`~matplotlib.figure.Figure` coordinates

        Optional keyword arguments:

          ================   =========================================
          Keyword            Description
          ================   =========================================
          *adjustable*       [ 'box' | 'datalim' | 'box-forced']
          *alpha*            float: the alpha transparency (can be None)
          *anchor*           [ 'C', 'SW', 'S', 'SE', 'E', 'NE', 'N',
                               'NW', 'W' ]
          *aspect*           [ 'auto' | 'equal' | aspect_ratio ]
          *autoscale_on*     [ *True* | *False* ] whether or not to
                             autoscale the *viewlim*
          *axis_bgcolor*     any matplotlib color, see
                             :func:`~matplotlib.pyplot.colors`
          *axisbelow*        draw the grids and ticks below the other
                             artists
          *cursor_props*     a (*float*, *color*) tuple
          *figure*           a :class:`~matplotlib.figure.Figure`
                             instance
          *frame_on*         a boolean - draw the axes frame
          *label*            the axes label
          *navigate*         [ *True* | *False* ]
          *navigate_mode*    [ 'PAN' | 'ZOOM' | None ] the navigation
                             toolbar button status
          *position*         [left, bottom, width, height] in
                             class:`~matplotlib.figure.Figure` coords
          *sharex*           an class:`~matplotlib.axes.Axes` instance
                             to share the x-axis with
          *sharey*           an class:`~matplotlib.axes.Axes` instance
                             to share the y-axis with
          *title*            the title string
          *visible*          [ *True* | *False* ] whether the axes is
                             visible
          *xlabel*           the xlabel
          *xlim*             (*xmin*, *xmax*) view limits
          *xscale*           [%(scale)s]
          *xticklabels*      sequence of strings
          *xticks*           sequence of floats
          *ylabel*           the ylabel strings
          *ylim*             (*ymin*, *ymax*) view limits
          *yscale*           [%(scale)s]
          *yticklabels*      sequence of strings
          *yticks*           sequence of floats
          ================   =========================================
        """ % {'scale': ' | '.join(
            [repr(x) for x in mscale.get_scale_names()])}
        martist.Artist.__init__(self)
        if isinstance(rect, mtransforms.Bbox):
            self._position = rect
        else:
            self._position = mtransforms.Bbox.from_bounds(*rect)
        self._originalPosition = self._position.frozen()
        self.set_axes(self)
        self.set_aspect('auto')
        self._adjustable = 'box'
        self.set_anchor('C')
        self._sharex = sharex
        self._sharey = sharey
        if sharex is not None:
            self._shared_x_axes.join(self, sharex)
            if sharex._adjustable == 'box':
                sharex._adjustable = 'datalim'
                #warnings.warn(
                #    'shared axes: "adjustable" is being changed to "datalim"')
            self._adjustable = 'datalim'
        if sharey is not None:
            self._shared_y_axes.join(self, sharey)
            if sharey._adjustable == 'box':
                sharey._adjustable = 'datalim'
                #warnings.warn(
                #    'shared axes: "adjustable" is being changed to "datalim"')
            self._adjustable = 'datalim'
        self.set_label(label)
        self.set_figure(fig)

        self.set_axes_locator(kwargs.get("axes_locator", None))

        self.spines = self._gen_axes_spines()

        # this call may differ for non-sep axes, eg polar
        self._init_axis()

        if axisbg is None:
            axisbg = rcParams['axes.facecolor']
        self._axisbg = axisbg
        self._frameon = frameon
        self._axisbelow = rcParams['axes.axisbelow']

        self._rasterization_zorder = None

        self._hold = rcParams['axes.hold']
        self._connected = {}  # a dict from events to (id, func)
        self.cla()
        # funcs used to format x and y - fall back on major formatters
        self.fmt_xdata = None
        self.fmt_ydata = None

        self.set_cursor_props((1, 'k'))  # set the cursor properties for axes

        self._cachedRenderer = None
        self.set_navigate(True)
        self.set_navigate_mode(None)

        if xscale:
            self.set_xscale(xscale)
        if yscale:
            self.set_yscale(yscale)

        if len(kwargs):
            martist.setp(self, **kwargs)

        if self.xaxis is not None:
            self._xcid = self.xaxis.callbacks.connect('units finalize',
                                                      self.relim)

        if self.yaxis is not None:
            self._ycid = self.yaxis.callbacks.connect('units finalize',
                                                      self.relim)

    def __setstate__(self, state):
        self.__dict__ = state
        # put the _remove_method back on all artists contained within the axes
        for container_name in ['lines', 'collections', 'tables', 'patches',
                               'texts', 'images']:
            container = getattr(self, container_name)
            for artist in container:
                artist._remove_method = container.remove

    def get_window_extent(self, *args, **kwargs):
        """
        get the axes bounding box in display space; *args* and
        *kwargs* are empty
        """
        return self.bbox

    def _init_axis(self):
        "move this out of __init__ because non-separable axes don't use it"
        self.xaxis = maxis.XAxis(self)
        self.spines['bottom'].register_axis(self.xaxis)
        self.spines['top'].register_axis(self.xaxis)
        self.yaxis = maxis.YAxis(self)
        self.spines['left'].register_axis(self.yaxis)
        self.spines['right'].register_axis(self.yaxis)
        self._update_transScale()

    def set_figure(self, fig):
        """
        Set the class:`~matplotlib.axes.Axes` figure

        accepts a class:`~matplotlib.figure.Figure` instance
        """
        martist.Artist.set_figure(self, fig)

        self.bbox = mtransforms.TransformedBbox(self._position,
                                                fig.transFigure)
        # these will be updated later as data is added
        self.dataLim = mtransforms.Bbox.unit()
        self.viewLim = mtransforms.Bbox.unit()
        self.transScale = mtransforms.TransformWrapper(
            mtransforms.IdentityTransform())

        self._set_lim_and_transforms()

    def _set_lim_and_transforms(self):
        """
        set the *dataLim* and *viewLim*
        :class:`~matplotlib.transforms.Bbox` attributes and the
        *transScale*, *transData*, *transLimits* and *transAxes*
        transformations.

        .. note::

            This method is primarily used by rectilinear projections
            of the :class:`~matplotlib.axes.Axes` class, and is meant
            to be overridden by new kinds of projection axes that need
            different transformations and limits. (See
            :class:`~matplotlib.projections.polar.PolarAxes` for an
            example.

        """
        self.transAxes = mtransforms.BboxTransformTo(self.bbox)

        # Transforms the x and y axis separately by a scale factor.
        # It is assumed that this part will have non-linear components
        # (e.g., for a log scale).
        self.transScale = mtransforms.TransformWrapper(
            mtransforms.IdentityTransform())

        # An affine transformation on the data, generally to limit the
        # range of the axes
        self.transLimits = mtransforms.BboxTransformFrom(
            mtransforms.TransformedBbox(self.viewLim, self.transScale))

        # The parentheses are important for efficiency here -- they
        # group the last two (which are usually affines) separately
        # from the first (which, with log-scaling can be non-affine).
        self.transData = self.transScale + (self.transLimits + self.transAxes)

        self._xaxis_transform = mtransforms.blended_transform_factory(
            self.transData, self.transAxes)
        self._yaxis_transform = mtransforms.blended_transform_factory(
            self.transAxes, self.transData)

    def get_xaxis_transform(self, which='grid'):
        """
        Get the transformation used for drawing x-axis labels, ticks
        and gridlines.  The x-direction is in data coordinates and the
        y-direction is in axis coordinates.

        .. note::

            This transformation is primarily used by the
            :class:`~matplotlib.axis.Axis` class, and is meant to be
            overridden by new kinds of projections that may need to
            place axis elements in different locations.

        """
        if which == 'grid':
            return self._xaxis_transform
        elif which == 'tick1':
            # for cartesian projection, this is bottom spine
            return self.spines['bottom'].get_spine_transform()
        elif which == 'tick2':
            # for cartesian projection, this is top spine
            return self.spines['top'].get_spine_transform()
        else:
            raise ValueError('unknown value for which')

    def get_xaxis_text1_transform(self, pad_points):
        """
        Get the transformation used for drawing x-axis labels, which
        will add the given amount of padding (in points) between the
        axes and the label.  The x-direction is in data coordinates
        and the y-direction is in axis coordinates.  Returns a
        3-tuple of the form::

          (transform, valign, halign)

        where *valign* and *halign* are requested alignments for the
        text.

        .. note::

            This transformation is primarily used by the
            :class:`~matplotlib.axis.Axis` class, and is meant to be
            overridden by new kinds of projections that may need to
            place axis elements in different locations.

        """
        return (self.get_xaxis_transform(which='tick1') +
                mtransforms.ScaledTranslation(0, -1 * pad_points / 72.0,
                                              self.figure.dpi_scale_trans),
                "top", "center")

    def get_xaxis_text2_transform(self, pad_points):
        """
        Get the transformation used for drawing the secondary x-axis
        labels, which will add the given amount of padding (in points)
        between the axes and the label.  The x-direction is in data
        coordinates and the y-direction is in axis coordinates.
        Returns a 3-tuple of the form::

          (transform, valign, halign)

        where *valign* and *halign* are requested alignments for the
        text.

        .. note::

            This transformation is primarily used by the
            :class:`~matplotlib.axis.Axis` class, and is meant to be
            overridden by new kinds of projections that may need to
            place axis elements in different locations.

        """
        return (self.get_xaxis_transform(which='tick2') +
                mtransforms.ScaledTranslation(0, pad_points / 72.0,
                                              self.figure.dpi_scale_trans),
                "bottom", "center")

    def get_yaxis_transform(self, which='grid'):
        """
        Get the transformation used for drawing y-axis labels, ticks
        and gridlines.  The x-direction is in axis coordinates and the
        y-direction is in data coordinates.

        .. note::

            This transformation is primarily used by the
            :class:`~matplotlib.axis.Axis` class, and is meant to be
            overridden by new kinds of projections that may need to
            place axis elements in different locations.

        """
        if which == 'grid':
            return self._yaxis_transform
        elif which == 'tick1':
            # for cartesian projection, this is bottom spine
            return self.spines['left'].get_spine_transform()
        elif which == 'tick2':
            # for cartesian projection, this is top spine
            return self.spines['right'].get_spine_transform()
        else:
            raise ValueError('unknown value for which')

    def get_yaxis_text1_transform(self, pad_points):
        """
        Get the transformation used for drawing y-axis labels, which
        will add the given amount of padding (in points) between the
        axes and the label.  The x-direction is in axis coordinates
        and the y-direction is in data coordinates.  Returns a 3-tuple
        of the form::

          (transform, valign, halign)

        where *valign* and *halign* are requested alignments for the
        text.

        .. note::

            This transformation is primarily used by the
            :class:`~matplotlib.axis.Axis` class, and is meant to be
            overridden by new kinds of projections that may need to
            place axis elements in different locations.

        """
        return (self.get_yaxis_transform(which='tick1') +
                mtransforms.ScaledTranslation(-1 * pad_points / 72.0, 0,
                                              self.figure.dpi_scale_trans),
                "center", "right")

    def get_yaxis_text2_transform(self, pad_points):
        """
        Get the transformation used for drawing the secondary y-axis
        labels, which will add the given amount of padding (in points)
        between the axes and the label.  The x-direction is in axis
        coordinates and the y-direction is in data coordinates.
        Returns a 3-tuple of the form::

          (transform, valign, halign)

        where *valign* and *halign* are requested alignments for the
        text.

        .. note::

            This transformation is primarily used by the
            :class:`~matplotlib.axis.Axis` class, and is meant to be
            overridden by new kinds of projections that may need to
            place axis elements in different locations.

        """
        return (self.get_yaxis_transform(which='tick2') +
                mtransforms.ScaledTranslation(pad_points / 72.0, 0,
                                              self.figure.dpi_scale_trans),
                "center", "left")

    def _update_transScale(self):
        self.transScale.set(
            mtransforms.blended_transform_factory(
                self.xaxis.get_transform(), self.yaxis.get_transform()))
        if hasattr(self, "lines"):
            for line in self.lines:
                try:
                    line._transformed_path.invalidate()
                except AttributeError:
                    pass

    def get_position(self, original=False):
        'Return the a copy of the axes rectangle as a Bbox'
        if original:
            return self._originalPosition.frozen()
        else:
            return self._position.frozen()

    def set_position(self, pos, which='both'):
        """
        Set the axes position with::

          pos = [left, bottom, width, height]

        in relative 0,1 coords, or *pos* can be a
        :class:`~matplotlib.transforms.Bbox`

        There are two position variables: one which is ultimately
        used, but which may be modified by :meth:`apply_aspect`, and a
        second which is the starting point for :meth:`apply_aspect`.


        Optional keyword arguments:
          *which*

            ==========   ====================
            value        description
            ==========   ====================
            'active'     to change the first
            'original'   to change the second
            'both'       to change both
            ==========   ====================

        """
        if not isinstance(pos, mtransforms.BboxBase):
            pos = mtransforms.Bbox.from_bounds(*pos)
        if which in ('both', 'active'):
            self._position.set(pos)
        if which in ('both', 'original'):
            self._originalPosition.set(pos)

    def reset_position(self):
        """Make the original position the active position"""
        pos = self.get_position(original=True)
        self.set_position(pos, which='active')

    def set_axes_locator(self, locator):
        """
        set axes_locator

        ACCEPT: a callable object which takes an axes instance and renderer and
                 returns a bbox.
        """
        self._axes_locator = locator

    def get_axes_locator(self):
        """
        return axes_locator
        """
        return self._axes_locator

    def _set_artist_props(self, a):
        """set the boilerplate props for artists added to axes"""
        a.set_figure(self.figure)
        if not a.is_transform_set():
            a.set_transform(self.transData)

        a.set_axes(self)

    def _gen_axes_patch(self):
        """
        Returns the patch used to draw the background of the axes.  It
        is also used as the clipping path for any data elements on the
        axes.

        In the standard axes, this is a rectangle, but in other
        projections it may not be.

        .. note::

            Intended to be overridden by new projection types.

        """
        return mpatches.Rectangle((0.0, 0.0), 1.0, 1.0)

    def _gen_axes_spines(self, locations=None, offset=0.0, units='inches'):
        """
        Returns a dict whose keys are spine names and values are
        Line2D or Patch instances. Each element is used to draw a
        spine of the axes.

        In the standard axes, this is a single line segment, but in
        other projections it may not be.

        .. note::

            Intended to be overridden by new projection types.

        """
        return {
            'left': mspines.Spine.linear_spine(self, 'left'),
            'right': mspines.Spine.linear_spine(self, 'right'),
            'bottom': mspines.Spine.linear_spine(self, 'bottom'),
            'top': mspines.Spine.linear_spine(self, 'top'), }

    def cla(self):
        """Clear the current axes."""
        # Note: this is called by Axes.__init__()
        self.xaxis.cla()
        self.yaxis.cla()
        for name, spine in self.spines.iteritems():
            spine.cla()

        self.ignore_existing_data_limits = True
        self.callbacks = cbook.CallbackRegistry()

        if self._sharex is not None:
            # major and minor are class instances with
            # locator and formatter attributes
            self.xaxis.major = self._sharex.xaxis.major
            self.xaxis.minor = self._sharex.xaxis.minor
            x0, x1 = self._sharex.get_xlim()
            self.set_xlim(x0, x1, emit=False, auto=None)

            # Save the current formatter/locator so we don't lose it
            majf = self._sharex.xaxis.get_major_formatter()
            minf = self._sharex.xaxis.get_minor_formatter()
            majl = self._sharex.xaxis.get_major_locator()
            minl = self._sharex.xaxis.get_minor_locator()

            # This overwrites the current formatter/locator
            self.xaxis.set_scale(self._sharex.xaxis.get_scale())

            # Reset the formatter/locator
            self.xaxis.set_major_formatter(majf)
            self.xaxis.set_minor_formatter(minf)
            self.xaxis.set_major_locator(majl)
            self.xaxis.set_minor_locator(minl)
        else:
            self.xaxis.set_scale('linear')

        if self._sharey is not None:
            self.yaxis.major = self._sharey.yaxis.major
            self.yaxis.minor = self._sharey.yaxis.minor
            y0, y1 = self._sharey.get_ylim()
            self.set_ylim(y0, y1, emit=False, auto=None)

            # Save the current formatter/locator so we don't lose it
            majf = self._sharey.yaxis.get_major_formatter()
            minf = self._sharey.yaxis.get_minor_formatter()
            majl = self._sharey.yaxis.get_major_locator()
            minl = self._sharey.yaxis.get_minor_locator()

            # This overwrites the current formatter/locator
            self.yaxis.set_scale(self._sharey.yaxis.get_scale())

            # Reset the formatter/locator
            self.yaxis.set_major_formatter(majf)
            self.yaxis.set_minor_formatter(minf)
            self.yaxis.set_major_locator(majl)
            self.yaxis.set_minor_locator(minl)
        else:
            self.yaxis.set_scale('linear')

        self._autoscaleXon = True
        self._autoscaleYon = True
        self._xmargin = rcParams['axes.xmargin']
        self._ymargin = rcParams['axes.ymargin']
        self._tight = False
        self._update_transScale()  # needed?

        self._get_lines = _process_plot_var_args(self)
        self._get_patches_for_fill = _process_plot_var_args(self, 'fill')

        self._gridOn = rcParams['axes.grid']
        self.lines = []
        self.patches = []
        self.texts = []
        self.tables = []
        self.artists = []
        self.images = []
        self._current_image = None  # strictly for pyplot via _sci, _gci
        self.legend_ = None
        self.collections = []  # collection.Collection instances
        self.containers = []

        self.grid(self._gridOn)
        props = font_manager.FontProperties(size=rcParams['axes.titlesize'])

        self.titleOffsetTrans = mtransforms.ScaledTranslation(
            0.0, 5.0 / 72.0, self.figure.dpi_scale_trans)
        self.title = mtext.Text(
            x=0.5, y=1.0, text='',
            fontproperties=props,
            verticalalignment='baseline',
            horizontalalignment='center',
            )
        self._left_title = mtext.Text(
            x=0.0, y=1.0, text='',
            fontproperties=props,
            verticalalignment='baseline',
            horizontalalignment='left', )
        self._right_title = mtext.Text(
            x=1.0, y=1.0, text='',
            fontproperties=props,
            verticalalignment='baseline',
            horizontalalignment='right',
            )

        for _title in (self.title, self._left_title, self._right_title):
            _title.set_transform(self.transAxes + self.titleOffsetTrans)
            _title.set_clip_box(None)
            self._set_artist_props(_title)

        # the patch draws the background of the axes.  we want this to
        # be below the other artists; the axesPatch name is
        # deprecated.  We use the frame to draw the edges so we are
        # setting the edgecolor to None
        self.patch = self.axesPatch = self._gen_axes_patch()
        self.patch.set_figure(self.figure)
        self.patch.set_facecolor(self._axisbg)
        self.patch.set_edgecolor('None')
        self.patch.set_linewidth(0)
        self.patch.set_transform(self.transAxes)

        self.axison = True

        self.xaxis.set_clip_path(self.patch)
        self.yaxis.set_clip_path(self.patch)

        self._shared_x_axes.clean()
        self._shared_y_axes.clean()

    def clear(self):
        """clear the axes"""
        self.cla()

    def set_color_cycle(self, clist):
        """
        Set the color cycle for any future plot commands on this Axes.

        *clist* is a list of mpl color specifiers.
        """
        self._get_lines.set_color_cycle(clist)
        self._get_patches_for_fill.set_color_cycle(clist)

    def ishold(self):
        """return the HOLD status of the axes"""
        return self._hold

    def hold(self, b=None):
        """
        Call signature::

          hold(b=None)

        Set the hold state.  If *hold* is *None* (default), toggle the
        *hold* state.  Else set the *hold* state to boolean value *b*.

        Examples::

          # toggle hold
          hold()

          # turn hold on
          hold(True)

          # turn hold off
          hold(False)

        When hold is *True*, subsequent plot commands will be added to
        the current axes.  When hold is *False*, the current axes and
        figure will be cleared on the next plot command

        """
        if b is None:
            self._hold = not self._hold
        else:
            self._hold = b

    def get_aspect(self):
        return self._aspect

    def set_aspect(self, aspect, adjustable=None, anchor=None):
        """
        *aspect*

          ========   ================================================
          value      description
          ========   ================================================
          'auto'     automatic; fill position rectangle with data
          'normal'   same as 'auto'; deprecated
          'equal'    same scaling from data to plot units for x and y
           num       a circle will be stretched such that the height
                     is num times the width. aspect=1 is the same as
                     aspect='equal'.
          ========   ================================================

        *adjustable*

          ============   =====================================
          value          description
          ============   =====================================
          'box'          change physical size of axes
          'datalim'      change xlim or ylim
          'box-forced'   same as 'box', but axes can be shared
          ============   =====================================

        'box' does not allow axes sharing, as this can cause
        unintended side effect. For cases when sharing axes is
        fine, use 'box-forced'.

        *anchor*

          =====   =====================
          value   description
          =====   =====================
          'C'     centered
          'SW'    lower left corner
          'S'     middle of bottom edge
          'SE'    lower right corner
          etc.
          =====   =====================

        .. deprecated:: 1.2
            the option 'normal' for aspect is deprecated. Use 'auto' instead.
        """
        if aspect == 'normal':
            warnings.warn("Use 'auto' instead of 'normal' for aspect. Will "
                          "be removed in 1.4.x", mplDeprecation)
            self._aspect = 'auto'

        elif aspect in ('equal', 'auto'):
            self._aspect = aspect
        else:
            self._aspect = float(aspect)  # raise ValueError if necessary

        if adjustable is not None:
            self.set_adjustable(adjustable)
        if anchor is not None:
            self.set_anchor(anchor)

    def get_adjustable(self):
        return self._adjustable

    def set_adjustable(self, adjustable):
        """
        ACCEPTS: [ 'box' | 'datalim' | 'box-forced']
        """
        if adjustable in ('box', 'datalim', 'box-forced'):
            if self in self._shared_x_axes or self in self._shared_y_axes:
                if adjustable == 'box':
                    raise ValueError(
                        'adjustable must be "datalim" for shared axes')
            self._adjustable = adjustable
        else:
            raise ValueError('argument must be "box", or "datalim"')

    def get_anchor(self):
        return self._anchor

    def set_anchor(self, anchor):
        """
        *anchor*

          =====  ============
          value  description
          =====  ============
          'C'    Center
          'SW'   bottom left
          'S'    bottom
          'SE'   bottom right
          'E'    right
          'NE'   top right
          'N'    top
          'NW'   top left
          'W'    left
          =====  ============

        """
        if anchor in mtransforms.Bbox.coefs.keys() or len(anchor) == 2:
            self._anchor = anchor
        else:
            raise ValueError('argument must be among %s' %
                             ', '.join(mtransforms.Bbox.coefs.keys()))

    def get_data_ratio(self):
        """
        Returns the aspect ratio of the raw data.

        This method is intended to be overridden by new projection
        types.
        """
        xmin, xmax = self.get_xbound()
        ymin, ymax = self.get_ybound()

        xsize = max(math.fabs(xmax - xmin), 1e-30)
        ysize = max(math.fabs(ymax - ymin), 1e-30)

        return ysize / xsize

    def get_data_ratio_log(self):
        """
        Returns the aspect ratio of the raw data in log scale.
        Will be used when both axis scales are in log.
        """
        xmin, xmax = self.get_xbound()
        ymin, ymax = self.get_ybound()

        xsize = max(math.fabs(math.log10(xmax) - math.log10(xmin)), 1e-30)
        ysize = max(math.fabs(math.log10(ymax) - math.log10(ymin)), 1e-30)

        return ysize / xsize

    def apply_aspect(self, position=None):
        """
        Use :meth:`_aspect` and :meth:`_adjustable` to modify the
        axes box or the view limits.
        """
        if position is None:
            position = self.get_position(original=True)

        aspect = self.get_aspect()

        if self.name != 'polar':
            xscale, yscale = self.get_xscale(), self.get_yscale()
            if xscale == "linear" and yscale == "linear":
                aspect_scale_mode = "linear"
            elif xscale == "log" and yscale == "log":
                aspect_scale_mode = "log"
            elif ((xscale == "linear" and yscale == "log") or
                  (xscale == "log" and yscale == "linear")):
                if aspect is not "auto":
                    warnings.warn(
                        'aspect is not supported for Axes with xscale=%s, '
                        'yscale=%s' % (xscale, yscale))
                    aspect = "auto"
            else:  # some custom projections have their own scales.
                pass
        else:
            aspect_scale_mode = "linear"

        if aspect == 'auto':
            self.set_position(position, which='active')
            return

        if aspect == 'equal':
            A = 1
        else:
            A = aspect

        #Ensure at drawing time that any Axes involved in axis-sharing
        # does not have its position changed.
        if self in self._shared_x_axes or self in self._shared_y_axes:
            if self._adjustable == 'box':
                self._adjustable = 'datalim'
                warnings.warn(
                    'shared axes: "adjustable" is being changed to "datalim"')

        figW, figH = self.get_figure().get_size_inches()
        fig_aspect = figH / figW
        if self._adjustable in ['box', 'box-forced']:
            if aspect_scale_mode == "log":
                box_aspect = A * self.get_data_ratio_log()
            else:
                box_aspect = A * self.get_data_ratio()
            pb = position.frozen()
            pb1 = pb.shrunk_to_aspect(box_aspect, pb, fig_aspect)
            self.set_position(pb1.anchored(self.get_anchor(), pb), 'active')
            return

        # reset active to original in case it had been changed
        # by prior use of 'box'
        self.set_position(position, which='active')

        xmin, xmax = self.get_xbound()
        ymin, ymax = self.get_ybound()

        if aspect_scale_mode == "log":
            xmin, xmax = math.log10(xmin), math.log10(xmax)
            ymin, ymax = math.log10(ymin), math.log10(ymax)

        xsize = max(math.fabs(xmax - xmin), 1e-30)
        ysize = max(math.fabs(ymax - ymin), 1e-30)

        l, b, w, h = position.bounds
        box_aspect = fig_aspect * (h / w)
        data_ratio = box_aspect / A

        y_expander = (data_ratio * xsize / ysize - 1.0)
        #print 'y_expander', y_expander
        # If y_expander > 0, the dy/dx viewLim ratio needs to increase
        if abs(y_expander) < 0.005:
            #print 'good enough already'
            return

        if aspect_scale_mode == "log":
            dL = self.dataLim
            dL_width = math.log10(dL.x1) - math.log10(dL.x0)
            dL_height = math.log10(dL.y1) - math.log10(dL.y0)
            xr = 1.05 * dL_width
            yr = 1.05 * dL_height
        else:
            dL = self.dataLim
            xr = 1.05 * dL.width
            yr = 1.05 * dL.height

        xmarg = xsize - xr
        ymarg = ysize - yr
        Ysize = data_ratio * xsize
        Xsize = ysize / data_ratio
        Xmarg = Xsize - xr
        Ymarg = Ysize - yr
        xm = 0  # Setting these targets to, e.g., 0.05*xr does not seem to
                # help.
        ym = 0
        #print 'xmin, xmax, ymin, ymax', xmin, xmax, ymin, ymax
        #print 'xsize, Xsize, ysize, Ysize', xsize, Xsize, ysize, Ysize

        changex = (self in self._shared_y_axes
                   and self not in self._shared_x_axes)
        changey = (self in self._shared_x_axes
                   and self not in self._shared_y_axes)
        if changex and changey:
            warnings.warn("adjustable='datalim' cannot work with shared "
                          "x and y axes")
            return
        if changex:
            adjust_y = False
        else:
            #print 'xmarg, ymarg, Xmarg, Ymarg', xmarg, ymarg, Xmarg, Ymarg
            if xmarg > xm and ymarg > ym:
                adjy = ((Ymarg > 0 and y_expander < 0)
                        or (Xmarg < 0 and y_expander > 0))
            else:
                adjy = y_expander > 0
            #print 'y_expander, adjy', y_expander, adjy
            adjust_y = changey or adjy  # (Ymarg > xmarg)
        if adjust_y:
            yc = 0.5 * (ymin + ymax)
            y0 = yc - Ysize / 2.0
            y1 = yc + Ysize / 2.0
            if aspect_scale_mode == "log":
                self.set_ybound((10. ** y0, 10. ** y1))
            else:
                self.set_ybound((y0, y1))
            #print 'New y0, y1:', y0, y1
            #print 'New ysize, ysize/xsize', y1-y0, (y1-y0)/xsize
        else:
            xc = 0.5 * (xmin + xmax)
            x0 = xc - Xsize / 2.0
            x1 = xc + Xsize / 2.0
            if aspect_scale_mode == "log":
                self.set_xbound((10. ** x0, 10. ** x1))
            else:
                self.set_xbound((x0, x1))
            #print 'New x0, x1:', x0, x1
            #print 'New xsize, ysize/xsize', x1-x0, ysize/(x1-x0)

    def axis(self, *v, **kwargs):
        """
        Convenience method for manipulating the x and y view limits
        and the aspect ratio of the plot. For details, see
        :func:`~matplotlib.pyplot.axis`.

        *kwargs* are passed on to :meth:`set_xlim` and
        :meth:`set_ylim`
        """
        if len(v) == 0 and len(kwargs) == 0:
            xmin, xmax = self.get_xlim()
            ymin, ymax = self.get_ylim()
            return xmin, xmax, ymin, ymax

        if len(v) == 1 and is_string_like(v[0]):
            s = v[0].lower()
            if s == 'on':
                self.set_axis_on()
            elif s == 'off':
                self.set_axis_off()
            elif s in ('equal', 'tight', 'scaled', 'normal', 'auto', 'image'):
                self.set_autoscale_on(True)
                self.set_aspect('auto')
                self.autoscale_view(tight=False)
                # self.apply_aspect()
                if s == 'equal':
                    self.set_aspect('equal', adjustable='datalim')
                elif s == 'scaled':
                    self.set_aspect('equal', adjustable='box', anchor='C')
                    self.set_autoscale_on(False)  # Req. by Mark Bakker
                elif s == 'tight':
                    self.autoscale_view(tight=True)
                    self.set_autoscale_on(False)
                elif s == 'image':
                    self.autoscale_view(tight=True)
                    self.set_autoscale_on(False)
                    self.set_aspect('equal', adjustable='box', anchor='C')

            else:
                raise ValueError('Unrecognized string %s to axis; '
                                 'try on or off' % s)
            xmin, xmax = self.get_xlim()
            ymin, ymax = self.get_ylim()
            return xmin, xmax, ymin, ymax

        emit = kwargs.get('emit', True)
        try:
            v[0]
        except IndexError:
            xmin = kwargs.get('xmin', None)
            xmax = kwargs.get('xmax', None)
            auto = False  # turn off autoscaling, unless...
            if xmin is None and xmax is None:
                auto = None  # leave autoscaling state alone
            xmin, xmax = self.set_xlim(xmin, xmax, emit=emit, auto=auto)

            ymin = kwargs.get('ymin', None)
            ymax = kwargs.get('ymax', None)
            auto = False  # turn off autoscaling, unless...
            if ymin is None and ymax is None:
                auto = None  # leave autoscaling state alone
            ymin, ymax = self.set_ylim(ymin, ymax, emit=emit, auto=auto)
            return xmin, xmax, ymin, ymax

        v = v[0]
        if len(v) != 4:
            raise ValueError('v must contain [xmin xmax ymin ymax]')

        self.set_xlim([v[0], v[1]], emit=emit, auto=False)
        self.set_ylim([v[2], v[3]], emit=emit, auto=False)

        return v

    def get_frame(self):
        """Return the axes Rectangle frame"""
        warnings.warn('use ax.patch instead', mplDeprecation)
        return self.patch

    def get_legend(self):
        """
        Return the legend.Legend instance, or None if no legend is defined
        """
        return self.legend_

    def get_images(self):
        """return a list of Axes images contained by the Axes"""
        return cbook.silent_list('AxesImage', self.images)

    def get_lines(self):
        """Return a list of lines contained by the Axes"""
        return cbook.silent_list('Line2D', self.lines)

    def get_xaxis(self):
        """Return the XAxis instance"""
        return self.xaxis

    def get_xgridlines(self):
        """Get the x grid lines as a list of Line2D instances"""
        return cbook.silent_list('Line2D xgridline',
                                 self.xaxis.get_gridlines())

    def get_xticklines(self):
        """Get the xtick lines as a list of Line2D instances"""
        return cbook.silent_list('Text xtickline',
                                 self.xaxis.get_ticklines())

    def get_yaxis(self):
        """Return the YAxis instance"""
        return self.yaxis

    def get_ygridlines(self):
        """Get the y grid lines as a list of Line2D instances"""
        return cbook.silent_list('Line2D ygridline',
                                 self.yaxis.get_gridlines())

    def get_yticklines(self):
        """Get the ytick lines as a list of Line2D instances"""
        return cbook.silent_list('Line2D ytickline',
                                 self.yaxis.get_ticklines())

    #### Adding and tracking artists

    def _sci(self, im):
        """
        helper for :func:`~matplotlib.pyplot.sci`;
        do not use elsewhere.
        """
        if isinstance(im, matplotlib.contour.ContourSet):
            if im.collections[0] not in self.collections:
                raise ValueError(
                    "ContourSet must be in current Axes")
        elif im not in self.images and im not in self.collections:
            raise ValueError(
                "Argument must be an image, collection, or ContourSet in "
                "this Axes")
        self._current_image = im

    def _gci(self):
        """
        Helper for :func:`~matplotlib.pyplot.gci`;
        do not use elsewhere.
        """
        return self._current_image

    def has_data(self):
        """
        Return *True* if any artists have been added to axes.

        This should not be used to determine whether the *dataLim*
        need to be updated, and may not actually be useful for
        anything.
        """
        return (
            len(self.collections) +
            len(self.images) +
            len(self.lines) +
            len(self.patches)) > 0

    def add_artist(self, a):
        """
        Add any :class:`~matplotlib.artist.Artist` to the axes.

        Returns the artist.
        """
        a.set_axes(self)
        self.artists.append(a)
        self._set_artist_props(a)
        a.set_clip_path(self.patch)
        a._remove_method = lambda h: self.artists.remove(h)
        return a

    def add_collection(self, collection, autolim=True):
        """
        Add a :class:`~matplotlib.collections.Collection` instance
        to the axes.

        Returns the collection.
        """
        label = collection.get_label()
        if not label:
            collection.set_label('_collection%d' % len(self.collections))
        self.collections.append(collection)
        self._set_artist_props(collection)

        if collection.get_clip_path() is None:
            collection.set_clip_path(self.patch)

        if (autolim and
            collection._paths is not None and
            len(collection._paths) and
            len(collection._offsets)):
            self.update_datalim(collection.get_datalim(self.transData))

        collection._remove_method = lambda h: self.collections.remove(h)
        return collection

    def add_line(self, line):
        """
        Add a :class:`~matplotlib.lines.Line2D` to the list of plot
        lines

        Returns the line.
        """
        self._set_artist_props(line)
        if line.get_clip_path() is None:
            line.set_clip_path(self.patch)

        self._update_line_limits(line)
        if not line.get_label():
            line.set_label('_line%d' % len(self.lines))
        self.lines.append(line)
        line._remove_method = lambda h: self.lines.remove(h)
        return line

    def _update_line_limits(self, line):
        """
        Figures out the data limit of the given line, updating self.dataLim.
        """
        path = line.get_path()
        if path.vertices.size == 0:
            return

        line_trans = line.get_transform()

        if line_trans == self.transData:
            data_path = path

        elif any(line_trans.contains_branch_seperately(self.transData)):
            # identify the transform to go from line's coordinates
            # to data coordinates
            trans_to_data = line_trans - self.transData

            # if transData is affine we can use the cached non-affine component
            # of line's path. (since the non-affine part of line_trans is
            # entirely encapsulated in trans_to_data).
            if self.transData.is_affine:
                line_trans_path = line._get_transformed_path()
                na_path, _ = line_trans_path.get_transformed_path_and_affine()
                data_path = trans_to_data.transform_path_affine(na_path)
            else:
                data_path = trans_to_data.transform_path(path)
        else:
            # for backwards compatibility we update the dataLim with the
            # coordinate range of the given path, even though the coordinate
            # systems are completely different. This may occur in situations
            # such as when ax.transAxes is passed through for absolute
            # positioning.
            data_path = path

        if data_path.vertices.size > 0:
            updatex, updatey = line_trans.contains_branch_seperately(
                                                               self.transData
                                                                    )
            self.dataLim.update_from_path(data_path,
                                          self.ignore_existing_data_limits,
                                          updatex=updatex,
                                          updatey=updatey)
            self.ignore_existing_data_limits = False

    def add_patch(self, p):
        """
        Add a :class:`~matplotlib.patches.Patch` *p* to the list of
        axes patches; the clipbox will be set to the Axes clipping
        box.  If the transform is not set, it will be set to
        :attr:`transData`.

        Returns the patch.
        """

        self._set_artist_props(p)
        if p.get_clip_path() is None:
            p.set_clip_path(self.patch)
        self._update_patch_limits(p)
        self.patches.append(p)
        p._remove_method = lambda h: self.patches.remove(h)
        return p

    def _update_patch_limits(self, patch):
        """update the data limits for patch *p*"""
        # hist can add zero height Rectangles, which is useful to keep
        # the bins, counts and patches lined up, but it throws off log
        # scaling.  We'll ignore rects with zero height or width in
        # the auto-scaling

        # cannot check for '==0' since unitized data may not compare to zero
        if (isinstance(patch, mpatches.Rectangle) and
                    ((not patch.get_width()) or (not patch.get_height()))):
            return
        vertices = patch.get_path().vertices
        if vertices.size > 0:
            xys = patch.get_patch_transform().transform(vertices)
            if patch.get_data_transform() != self.transData:
                patch_to_data = (patch.get_data_transform() -
                                    self.transData)
                xys = patch_to_data.transform(xys)

            updatex, updatey = patch.get_transform().\
                                    contains_branch_seperately(self.transData)
            self.update_datalim(xys, updatex=updatex,
                                     updatey=updatey)

    def add_table(self, tab):
        """
        Add a :class:`~matplotlib.tables.Table` instance to the
        list of axes tables

        Returns the table.
        """
        self._set_artist_props(tab)
        self.tables.append(tab)
        tab.set_clip_path(self.patch)
        tab._remove_method = lambda h: self.tables.remove(h)
        return tab

    def add_container(self, container):
        """
        Add a :class:`~matplotlib.container.Container` instance
        to the axes.

        Returns the collection.
        """
        label = container.get_label()
        if not label:
            container.set_label('_container%d' % len(self.containers))
        self.containers.append(container)
        container.set_remove_method(lambda h: self.containers.remove(h))
        return container

    def relim(self):
        """
        Recompute the data limits based on current artists.

        At present, :class:`~matplotlib.collections.Collection`
        instances are not supported.
        """
        # Collections are deliberately not supported (yet); see
        # the TODO note in artists.py.
        self.dataLim.ignore(True)
        self.ignore_existing_data_limits = True
        for line in self.lines:
            self._update_line_limits(line)

        for p in self.patches:
            self._update_patch_limits(p)

    def update_datalim(self, xys, updatex=True, updatey=True):
        """
        Update the data lim bbox with seq of xy tups or equiv. 2-D array
        """
        # if no data is set currently, the bbox will ignore its
        # limits and set the bound to be the bounds of the xydata.
        # Otherwise, it will compute the bounds of it's current data
        # and the data in xydata

        if iterable(xys) and not len(xys):
            return
        if not ma.isMaskedArray(xys):
            xys = np.asarray(xys)
        self.dataLim.update_from_data_xy(xys, self.ignore_existing_data_limits,
                                           updatex=updatex, updatey=updatey)
        self.ignore_existing_data_limits = False

    def update_datalim_numerix(self, x, y):
        """
        Update the data lim bbox with seq of xy tups
        """
        # if no data is set currently, the bbox will ignore it's
        # limits and set the bound to be the bounds of the xydata.
        # Otherwise, it will compute the bounds of it's current data
        # and the data in xydata
        if iterable(x) and not len(x):
            return
        self.dataLim.update_from_data(x, y, self.ignore_existing_data_limits)
        self.ignore_existing_data_limits = False

    def update_datalim_bounds(self, bounds):
        """
        Update the datalim to include the given
        :class:`~matplotlib.transforms.Bbox` *bounds*
        """
        self.dataLim.set(mtransforms.Bbox.union([self.dataLim, bounds]))

    def _process_unit_info(self, xdata=None, ydata=None, kwargs=None):
        """Look for unit *kwargs* and update the axis instances as necessary"""

        if self.xaxis is None or self.yaxis is None:
            return

        #print 'processing', self.get_geometry()
        if xdata is not None:
            # we only need to update if there is nothing set yet.
            if not self.xaxis.have_units():
                self.xaxis.update_units(xdata)
            #print '\tset from xdata', self.xaxis.units

        if ydata is not None:
            # we only need to update if there is nothing set yet.
            if not self.yaxis.have_units():
                self.yaxis.update_units(ydata)
            #print '\tset from ydata', self.yaxis.units

        # process kwargs 2nd since these will override default units
        if kwargs is not None:
            xunits = kwargs.pop('xunits', self.xaxis.units)
            if self.name == 'polar':
                xunits = kwargs.pop('thetaunits', xunits)
            if xunits != self.xaxis.units:
                #print '\tkw setting xunits', xunits
                self.xaxis.set_units(xunits)
                # If the units being set imply a different converter,
                # we need to update.
                if xdata is not None:
                    self.xaxis.update_units(xdata)

            yunits = kwargs.pop('yunits', self.yaxis.units)
            if self.name == 'polar':
                yunits = kwargs.pop('runits', yunits)
            if yunits != self.yaxis.units:
                #print '\tkw setting yunits', yunits
                self.yaxis.set_units(yunits)
                # If the units being set imply a different converter,
                # we need to update.
                if ydata is not None:
                    self.yaxis.update_units(ydata)

    def in_axes(self, mouseevent):
        """
        Return *True* if the given *mouseevent* (in display coords)
        is in the Axes
        """
        return self.patch.contains(mouseevent)[0]

    def get_autoscale_on(self):
        """
        Get whether autoscaling is applied for both axes on plot commands
        """
        return self._autoscaleXon and self._autoscaleYon

    def get_autoscalex_on(self):
        """
        Get whether autoscaling for the x-axis is applied on plot commands
        """
        return self._autoscaleXon

    def get_autoscaley_on(self):
        """
        Get whether autoscaling for the y-axis is applied on plot commands
        """
        return self._autoscaleYon

    def set_autoscale_on(self, b):
        """
        Set whether autoscaling is applied on plot commands

        accepts: [ *True* | *False* ]
        """
        self._autoscaleXon = b
        self._autoscaleYon = b

    def set_autoscalex_on(self, b):
        """
        Set whether autoscaling for the x-axis is applied on plot commands

        accepts: [ *True* | *False* ]
        """
        self._autoscaleXon = b

    def set_autoscaley_on(self, b):
        """
        Set whether autoscaling for the y-axis is applied on plot commands

        accepts: [ *True* | *False* ]
        """
        self._autoscaleYon = b

    def set_xmargin(self, m):
        """
        Set padding of X data limits prior to autoscaling.

        *m* times the data interval will be added to each
        end of that interval before it is used in autoscaling.

        accepts: float in range 0 to 1
        """
        if m < 0 or m > 1:
            raise ValueError("margin must be in range 0 to 1")
        self._xmargin = m

    def set_ymargin(self, m):
        """
        Set padding of Y data limits prior to autoscaling.

        *m* times the data interval will be added to each
        end of that interval before it is used in autoscaling.

        accepts: float in range 0 to 1
        """
        if m < 0 or m > 1:
            raise ValueError("margin must be in range 0 to 1")
        self._ymargin = m

    def margins(self, *args, **kw):
        """
        Set or retrieve autoscaling margins.

        signatures::

            margins()

        returns xmargin, ymargin

        ::

            margins(margin)

            margins(xmargin, ymargin)

            margins(x=xmargin, y=ymargin)

            margins(..., tight=False)

        All three forms above set the xmargin and ymargin parameters.
        All keyword parameters are optional.  A single argument
        specifies both xmargin and ymargin.  The *tight* parameter
        is passed to :meth:`autoscale_view`, which is executed after
        a margin is changed; the default here is *True*, on the
        assumption that when margins are specified, no additional
        padding to match tick marks is usually desired.  Setting
        *tight* to *None* will preserve the previous setting.

        Specifying any margin changes only the autoscaling; for example,
        if *xmargin* is not None, then *xmargin* times the X data
        interval will be added to each end of that interval before
        it is used in autoscaling.

        """
        if not args and not kw:
            return self._xmargin, self._ymargin

        tight = kw.pop('tight', True)
        mx = kw.pop('x', None)
        my = kw.pop('y', None)
        if len(args) == 1:
            mx = my = args[0]
        elif len(args) == 2:
            mx, my = args
        else:
            raise ValueError("more than two arguments were supplied")
        if mx is not None:
            self.set_xmargin(mx)
        if my is not None:
            self.set_ymargin(my)

        scalex = (mx is not None)
        scaley = (my is not None)

        self.autoscale_view(tight=tight, scalex=scalex, scaley=scaley)

    def set_rasterization_zorder(self, z):
        """
        Set zorder value below which artists will be rasterized.  Set
        to `None` to disable rasterizing of artists below a particular
        zorder.
        """
        self._rasterization_zorder = z

    def get_rasterization_zorder(self):
        """
        Get zorder value below which artists will be rasterized
        """
        return self._rasterization_zorder

    def autoscale(self, enable=True, axis='both', tight=None):
        """
        Autoscale the axis view to the data (toggle).

        Convenience method for simple axis view autoscaling.
        It turns autoscaling on or off, and then,
        if autoscaling for either axis is on, it performs
        the autoscaling on the specified axis or axes.

        *enable*: [True | False | None]
            True (default) turns autoscaling on, False turns it off.
            None leaves the autoscaling state unchanged.

        *axis*: ['x' | 'y' | 'both']
            which axis to operate on; default is 'both'

        *tight*: [True | False | None]
            If True, set view limits to data limits;
            if False, let the locator and margins expand the view limits;
            if None, use tight scaling if the only artist is an image,
            otherwise treat *tight* as False.
            The *tight* setting is retained for future autoscaling
            until it is explicitly changed.


        Returns None.
        """
        if enable is None:
            scalex = True
            scaley = True
        else:
            scalex = False
            scaley = False
            if axis in ['x', 'both']:
                self._autoscaleXon = bool(enable)
                scalex = self._autoscaleXon
            if axis in ['y', 'both']:
                self._autoscaleYon = bool(enable)
                scaley = self._autoscaleYon
        self.autoscale_view(tight=tight, scalex=scalex, scaley=scaley)

    def autoscale_view(self, tight=None, scalex=True, scaley=True):
        """
        Autoscale the view limits using the data limits. You can
        selectively autoscale only a single axis, eg, the xaxis by
        setting *scaley* to *False*.  The autoscaling preserves any
        axis direction reversal that has already been done.

        The data limits are not updated automatically when artist data are
        changed after the artist has been added to an Axes instance.  In that
        case, use :meth:`matplotlib.axes.Axes.relim` prior to calling
        autoscale_view.
        """
        if tight is None:
            # if image data only just use the datalim
            _tight = self._tight or (len(self.images) > 0 and
                                     len(self.lines) == 0 and
                                     len(self.patches) == 0)
        else:
            _tight = self._tight = bool(tight)

        if scalex and self._autoscaleXon:
            xshared = self._shared_x_axes.get_siblings(self)
            dl = [ax.dataLim for ax in xshared]
            bb = mtransforms.BboxBase.union(dl)
            x0, x1 = bb.intervalx
            xlocator = self.xaxis.get_major_locator()
            try:
                # e.g., DateLocator has its own nonsingular()
                x0, x1 = xlocator.nonsingular(x0, x1)
            except AttributeError:
                # Default nonsingular for, e.g., MaxNLocator
                x0, x1 = mtransforms.nonsingular(x0, x1, increasing=False,
                                                         expander=0.05)
            if self._xmargin > 0:
                delta = (x1 - x0) * self._xmargin
                x0 -= delta
                x1 += delta
            if not _tight:
                x0, x1 = xlocator.view_limits(x0, x1)
            self.set_xbound(x0, x1)

        if scaley and self._autoscaleYon:
            yshared = self._shared_y_axes.get_siblings(self)
            dl = [ax.dataLim for ax in yshared]
            bb = mtransforms.BboxBase.union(dl)
            y0, y1 = bb.intervaly
            ylocator = self.yaxis.get_major_locator()
            try:
                y0, y1 = ylocator.nonsingular(y0, y1)
            except AttributeError:
                y0, y1 = mtransforms.nonsingular(y0, y1, increasing=False,
                                                         expander=0.05)
            if self._ymargin > 0:
                delta = (y1 - y0) * self._ymargin
                y0 -= delta
                y1 += delta
            if not _tight:
                y0, y1 = ylocator.view_limits(y0, y1)
            self.set_ybound(y0, y1)

    #### Drawing

    @allow_rasterization
    def draw(self, renderer=None, inframe=False):
        """Draw everything (plot lines, axes, labels)"""
        if renderer is None:
            renderer = self._cachedRenderer

        if renderer is None:
            raise RuntimeError('No renderer defined')
        if not self.get_visible():
            return
        renderer.open_group('axes')

        locator = self.get_axes_locator()
        if locator:
            pos = locator(self, renderer)
            self.apply_aspect(pos)
        else:
            self.apply_aspect()

        artists = []

        artists.extend(self.collections)
        artists.extend(self.patches)
        artists.extend(self.lines)
        artists.extend(self.texts)
        artists.extend(self.artists)
        if self.axison and not inframe:
            if self._axisbelow:
                self.xaxis.set_zorder(0.5)
                self.yaxis.set_zorder(0.5)
            else:
                self.xaxis.set_zorder(2.5)
                self.yaxis.set_zorder(2.5)
            artists.extend([self.xaxis, self.yaxis])
        if not inframe:
            artists.append(self.title)
            artists.append(self._left_title)
            artists.append(self._right_title)
        artists.extend(self.tables)
        if self.legend_ is not None:
            artists.append(self.legend_)

        # the frame draws the edges around the axes patch -- we
        # decouple these so the patch can be in the background and the
        # frame in the foreground.
        if self.axison and self._frameon:
            artists.extend(self.spines.itervalues())

        dsu = [(a.zorder, a) for a in artists
               if not a.get_animated()]

        # add images to dsu if the backend support compositing.
        # otherwise, does the manaul compositing  without adding images to dsu.
        if len(self.images) <= 1 or renderer.option_image_nocomposite():
            dsu.extend([(im.zorder, im) for im in self.images])
            _do_composite = False
        else:
            _do_composite = True

        dsu.sort(key=itemgetter(0))

        # rasterize artists with negative zorder
        # if the minimum zorder is negative, start rasterization
        rasterization_zorder = self._rasterization_zorder
        if (rasterization_zorder is not None and
            len(dsu) > 0 and dsu[0][0] < rasterization_zorder):
            renderer.start_rasterizing()
            dsu_rasterized = [l for l in dsu if l[0] < rasterization_zorder]
            dsu = [l for l in dsu if l[0] >= rasterization_zorder]
        else:
            dsu_rasterized = []

        # the patch draws the background rectangle -- the frame below
        # will draw the edges
        if self.axison and self._frameon:
            self.patch.draw(renderer)

        if _do_composite:
            # make a composite image blending alpha
            # list of (mimage.Image, ox, oy)

            zorder_images = [(im.zorder, im) for im in self.images
                             if im.get_visible()]
            zorder_images.sort(key=lambda x: x[0])

            mag = renderer.get_image_magnification()
            ims = [(im.make_image(mag), 0, 0, im.get_alpha()) for z, im in zorder_images]

            l, b, r, t = self.bbox.extents
            width = mag * ((round(r) + 0.5) - (round(l) - 0.5))
            height = mag * ((round(t) + 0.5) - (round(b) - 0.5))
            im = mimage.from_images(height,
                                    width,
                                    ims)

            im.is_grayscale = False
            l, b, w, h = self.bbox.bounds
            # composite images need special args so they will not
            # respect z-order for now

            gc = renderer.new_gc()
            gc.set_clip_rectangle(self.bbox)
            gc.set_clip_path(mtransforms.TransformedPath(
                    self.patch.get_path(),
                    self.patch.get_transform()))

            renderer.draw_image(gc, round(l), round(b), im)
            gc.restore()

        if dsu_rasterized:
            for zorder, a in dsu_rasterized:
                a.draw(renderer)
            renderer.stop_rasterizing()

        for zorder, a in dsu:
            a.draw(renderer)

        renderer.close_group('axes')
        self._cachedRenderer = renderer

    def draw_artist(self, a):
        """
        This method can only be used after an initial draw which
        caches the renderer.  It is used to efficiently update Axes
        data (axis ticks, labels, etc are not updated)
        """
        assert self._cachedRenderer is not None
        a.draw(self._cachedRenderer)

    def redraw_in_frame(self):
        """
        This method can only be used after an initial draw which
        caches the renderer.  It is used to efficiently update Axes
        data (axis ticks, labels, etc are not updated)
        """
        assert self._cachedRenderer is not None
        self.draw(self._cachedRenderer, inframe=True)

    def get_renderer_cache(self):
        return self._cachedRenderer

    #### Axes rectangle characteristics

    def get_frame_on(self):
        """
        Get whether the axes rectangle patch is drawn
        """
        return self._frameon

    def set_frame_on(self, b):
        """
        Set whether the axes rectangle patch is drawn

        ACCEPTS: [ *True* | *False* ]
        """
        self._frameon = b

    def get_axisbelow(self):
        """
        Get whether axis below is true or not
        """
        return self._axisbelow

    def set_axisbelow(self, b):
        """
        Set whether the axis ticks and gridlines are above or below most
        artists

        ACCEPTS: [ *True* | *False* ]
        """
        self._axisbelow = b

    @docstring.dedent_interpd
    def grid(self, b=None, which='major', axis='both', **kwargs):
        """
        Turn the axes grids on or off.

        Call signature::

           grid(self, b=None, which='major', axis='both', **kwargs)

        Set the axes grids on or off; *b* is a boolean.  (For MATLAB
        compatibility, *b* may also be a string, 'on' or 'off'.)

        If *b* is *None* and ``len(kwargs)==0``, toggle the grid state.  If
        *kwargs* are supplied, it is assumed that you want a grid and *b*
        is thus set to *True*.

        *which* can be 'major' (default), 'minor', or 'both' to control
        whether major tick grids, minor tick grids, or both are affected.

        *axis* can be 'both' (default), 'x', or 'y' to control which
        set of gridlines are drawn.

        *kwargs* are used to set the grid line properties, eg::

           ax.grid(color='r', linestyle='-', linewidth=2)

        Valid :class:`~matplotlib.lines.Line2D` kwargs are

        %(Line2D)s

        """
        if len(kwargs):
            b = True
        b = _string_to_bool(b)

        if axis == 'x' or  axis == 'both':
            self.xaxis.grid(b, which=which, **kwargs)
        if axis == 'y' or  axis == 'both':
            self.yaxis.grid(b, which=which, **kwargs)

    def ticklabel_format(self, **kwargs):
        """
        Change the `~matplotlib.ticker.ScalarFormatter` used by
        default for linear axes.

        Optional keyword arguments:

          ============   =========================================
          Keyword        Description
          ============   =========================================
          *style*        [ 'sci' (or 'scientific') | 'plain' ]
                         plain turns off scientific notation
          *scilimits*    (m, n), pair of integers; if *style*
                         is 'sci', scientific notation will
                         be used for numbers outside the range
                         10`m`:sup: to 10`n`:sup:.
                         Use (0,0) to include all numbers.
          *useOffset*    [True | False | offset]; if True,
                         the offset will be calculated as needed;
                         if False, no offset will be used; if a
                         numeric offset is specified, it will be
                         used.
          *axis*         [ 'x' | 'y' | 'both' ]
          *useLocale*    If True, format the number according to
                         the current locale.  This affects things
                         such as the character used for the
                         decimal separator.  If False, use
                         C-style (English) formatting.  The
                         default setting is controlled by the
                         axes.formatter.use_locale rcparam.
          ============   =========================================

        Only the major ticks are affected.
        If the method is called when the
        :class:`~matplotlib.ticker.ScalarFormatter` is not the
        :class:`~matplotlib.ticker.Formatter` being used, an
        :exc:`AttributeError` will be raised.

        """
        style = kwargs.pop('style', '').lower()
        scilimits = kwargs.pop('scilimits', None)
        useOffset = kwargs.pop('useOffset', None)
        useLocale = kwargs.pop('useLocale', None)
        axis = kwargs.pop('axis', 'both').lower()
        if scilimits is not None:
            try:
                m, n = scilimits
                m + n + 1  # check that both are numbers
            except (ValueError, TypeError):
                raise ValueError("scilimits must be a sequence of 2 integers")
        if style[:3] == 'sci':
            sb = True
        elif style in ['plain', 'comma']:
            sb = False
            if style == 'plain':
                cb = False
            else:
                cb = True
                raise NotImplementedError("comma style remains to be added")
        elif style == '':
            sb = None
        else:
            raise ValueError("%s is not a valid style value")
        try:
            if sb is not None:
                if axis == 'both' or axis == 'x':
                    self.xaxis.major.formatter.set_scientific(sb)
                if axis == 'both' or axis == 'y':
                    self.yaxis.major.formatter.set_scientific(sb)
            if scilimits is not None:
                if axis == 'both' or axis == 'x':
                    self.xaxis.major.formatter.set_powerlimits(scilimits)
                if axis == 'both' or axis == 'y':
                    self.yaxis.major.formatter.set_powerlimits(scilimits)
            if useOffset is not None:
                if axis == 'both' or axis == 'x':
                    self.xaxis.major.formatter.set_useOffset(useOffset)
                if axis == 'both' or axis == 'y':
                    self.yaxis.major.formatter.set_useOffset(useOffset)
            if useLocale is not None:
                if axis == 'both' or axis == 'x':
                    self.xaxis.major.formatter.set_useLocale(useLocale)
                if axis == 'both' or axis == 'y':
                    self.yaxis.major.formatter.set_useLocale(useLocale)
        except AttributeError:
            raise AttributeError(
                "This method only works with the ScalarFormatter.")

    def locator_params(self, axis='both', tight=None, **kwargs):
        """
        Control behavior of tick locators.

        Keyword arguments:

        *axis*
            ['x' | 'y' | 'both']  Axis on which to operate;
            default is 'both'.

        *tight*
            [True | False | None] Parameter passed to :meth:`autoscale_view`.
            Default is None, for no change.

        Remaining keyword arguments are passed to directly to the
        :meth:`~matplotlib.ticker.MaxNLocator.set_params` method.

        Typically one might want to reduce the maximum number
        of ticks and use tight bounds when plotting small
        subplots, for example::

            ax.locator_params(tight=True, nbins=4)

        Because the locator is involved in autoscaling,
        :meth:`autoscale_view` is called automatically after
        the parameters are changed.

        This presently works only for the
        :class:`~matplotlib.ticker.MaxNLocator` used
        by default on linear axes, but it may be generalized.
        """
        _x = axis in ['x', 'both']
        _y = axis in ['y', 'both']
        if _x:
            self.xaxis.get_major_locator().set_params(**kwargs)
        if _y:
            self.yaxis.get_major_locator().set_params(**kwargs)
        self.autoscale_view(tight=tight, scalex=_x, scaley=_y)

    def tick_params(self, axis='both', **kwargs):
        """
        Change the appearance of ticks and tick labels.

        Keyword arguments:

        *axis* : ['x' | 'y' | 'both']
            Axis on which to operate; default is 'both'.

        *reset* : [True | False]
            If *True*, set all parameters to defaults
            before processing other keyword arguments.  Default is
            *False*.

        *which* : ['major' | 'minor' | 'both']
            Default is 'major'; apply arguments to *which* ticks.

        *direction* : ['in' | 'out' | 'inout']
            Puts ticks inside the axes, outside the axes, or both.

        *length*
            Tick length in points.

        *width*
            Tick width in points.

        *color*
            Tick color; accepts any mpl color spec.

        *pad*
            Distance in points between tick and label.

        *labelsize*
            Tick label font size in points or as a string (e.g., 'large').

        *labelcolor*
            Tick label color; mpl color spec.

        *colors*
            Changes the tick color and the label color to the same value:
            mpl color spec.

        *zorder*
            Tick and label zorder.

        *bottom*, *top*, *left*, *right* : [bool | 'on' | 'off']
            controls whether to draw the respective ticks.

        *labelbottom*, *labeltop*, *labelleft*, *labelright*
            Boolean or ['on' | 'off'], controls whether to draw the
            respective tick labels.

        Example::

            ax.tick_params(direction='out', length=6, width=2, colors='r')

        This will make all major ticks be red, pointing out of the box,
        and with dimensions 6 points by 2 points.  Tick labels will
        also be red.

        """
        if axis in ['x', 'both']:
            xkw = dict(kwargs)
            xkw.pop('left', None)
            xkw.pop('right', None)
            xkw.pop('labelleft', None)
            xkw.pop('labelright', None)
            self.xaxis.set_tick_params(**xkw)
        if axis in ['y', 'both']:
            ykw = dict(kwargs)
            ykw.pop('top', None)
            ykw.pop('bottom', None)
            ykw.pop('labeltop', None)
            ykw.pop('labelbottom', None)
            self.yaxis.set_tick_params(**ykw)

    def set_axis_off(self):
        """turn off the axis"""
        self.axison = False

    def set_axis_on(self):
        """turn on the axis"""
        self.axison = True

    def get_axis_bgcolor(self):
        """Return the axis background color"""
        return self._axisbg

    def set_axis_bgcolor(self, color):
        """
        set the axes background color

        ACCEPTS: any matplotlib color - see
        :func:`~matplotlib.pyplot.colors`
        """

        self._axisbg = color
        self.patch.set_facecolor(color)

    ### data limits, ticks, tick labels, and formatting

    def invert_xaxis(self):
        "Invert the x-axis."
        left, right = self.get_xlim()
        self.set_xlim(right, left, auto=None)

    def xaxis_inverted(self):
        """Returns *True* if the x-axis is inverted."""
        left, right = self.get_xlim()
        return right < left

    def get_xbound(self):
        """
        Returns the x-axis numerical bounds where::

          lowerBound < upperBound

        """
        left, right = self.get_xlim()
        if left < right:
            return left, right
        else:
            return right, left

    def set_xbound(self, lower=None, upper=None):
        """
        Set the lower and upper numerical bounds of the x-axis.
        This method will honor axes inversion regardless of parameter order.
        It will not change the _autoscaleXon attribute.
        """
        if upper is None and iterable(lower):
            lower, upper = lower

        old_lower, old_upper = self.get_xbound()

        if lower is None:
            lower = old_lower
        if upper is None:
            upper = old_upper

        if self.xaxis_inverted():
            if lower < upper:
                self.set_xlim(upper, lower, auto=None)
            else:
                self.set_xlim(lower, upper, auto=None)
        else:
            if lower < upper:
                self.set_xlim(lower, upper, auto=None)
            else:
                self.set_xlim(upper, lower, auto=None)

    def get_xlim(self):
        """
        Get the x-axis range [*left*, *right*]
        """
        return tuple(self.viewLim.intervalx)

    def set_xlim(self, left=None, right=None, emit=True, auto=False, **kw):
        """
        Call signature::

          set_xlim(self, *args, **kwargs):

        Set the data limits for the xaxis

        Examples::

          set_xlim((left, right))
          set_xlim(left, right)
          set_xlim(left=1) # right unchanged
          set_xlim(right=1) # left unchanged

        Keyword arguments:

          *left*: scalar
            The left xlim; *xmin*, the previous name, may still be used

          *right*: scalar
            The right xlim; *xmax*, the previous name, may still be used

          *emit*: [ *True* | *False* ]
            Notify observers of limit change

          *auto*: [ *True* | *False* | *None* ]
            Turn *x* autoscaling on (*True*), off (*False*; default),
            or leave unchanged (*None*)

        Note, the *left* (formerly *xmin*) value may be greater than
        the *right* (formerly *xmax*).
        For example, suppose *x* is years before present.
        Then one might use::

          set_ylim(5000, 0)

        so 5000 years ago is on the left of the plot and the
        present is on the right.

        Returns the current xlimits as a length 2 tuple

        ACCEPTS: length 2 sequence of floats
        """
        if 'xmin' in kw:
            left = kw.pop('xmin')
        if 'xmax' in kw:
            right = kw.pop('xmax')
        if kw:
            raise ValueError("unrecognized kwargs: %s" % kw.keys())

        if right is None and iterable(left):
            left, right = left

        self._process_unit_info(xdata=(left, right))
        if left is not None:
            left = self.convert_xunits(left)
        if right is not None:
            right = self.convert_xunits(right)

        old_left, old_right = self.get_xlim()
        if left is None:
            left = old_left
        if right is None:
            right = old_right

        if left == right:
            warnings.warn(('Attempting to set identical left==right results\n'
                   + 'in singular transformations; automatically expanding.\n'
                   + 'left=%s, right=%s') % (left, right))
        left, right = mtransforms.nonsingular(left, right, increasing=False)
        left, right = self.xaxis.limit_range_for_scale(left, right)

        self.viewLim.intervalx = (left, right)
        if auto is not None:
            self._autoscaleXon = bool(auto)

        if emit:
            self.callbacks.process('xlim_changed', self)
            # Call all of the other x-axes that are shared with this one
            for other in self._shared_x_axes.get_siblings(self):
                if other is not self:
                    other.set_xlim(self.viewLim.intervalx,
                                            emit=False, auto=auto)
                    if (other.figure != self.figure and
                        other.figure.canvas is not None):
                        other.figure.canvas.draw_idle()

        return left, right

    def get_xscale(self):
        return self.xaxis.get_scale()
    get_xscale.__doc__ = "Return the xaxis scale string: %s""" % (
                                ", ".join(mscale.get_scale_names()))

    @docstring.dedent_interpd
    def set_xscale(self, value, **kwargs):
        """
        Call signature::

          set_xscale(value)

        Set the scaling of the x-axis: %(scale)s

        ACCEPTS: [%(scale)s]

        Different kwargs are accepted, depending on the scale:
        %(scale_docs)s
        """
        self.xaxis.set_scale(value, **kwargs)
        self.autoscale_view(scaley=False)
        self._update_transScale()

    def get_xticks(self, minor=False):
        """Return the x ticks as a list of locations"""
        return self.xaxis.get_ticklocs(minor=minor)

    def set_xticks(self, ticks, minor=False):
        """
        Set the x ticks with list of *ticks*

        ACCEPTS: sequence of floats
        """
        return self.xaxis.set_ticks(ticks, minor=minor)

    def get_xmajorticklabels(self):
        """
        Get the xtick labels as a list of :class:`~matplotlib.text.Text`
        instances.
        """
        return cbook.silent_list('Text xticklabel',
                                 self.xaxis.get_majorticklabels())

    def get_xminorticklabels(self):
        """
        Get the x minor tick labels as a list of
        :class:`matplotlib.text.Text` instances.
        """
        return cbook.silent_list('Text xticklabel',
                                 self.xaxis.get_minorticklabels())

    def get_xticklabels(self, minor=False):
        """
        Get the x tick labels as a list of :class:`~matplotlib.text.Text`
        instances.
        """
        return cbook.silent_list('Text xticklabel',
                                 self.xaxis.get_ticklabels(minor=minor))

    @docstring.dedent_interpd
    def set_xticklabels(self, labels, fontdict=None, minor=False, **kwargs):
        """
        Call signature::

          set_xticklabels(labels, fontdict=None, minor=False, **kwargs)

        Set the xtick labels with list of strings *labels*. Return a
        list of axis text instances.

        *kwargs* set the :class:`~matplotlib.text.Text` properties.
        Valid properties are
        %(Text)s

        ACCEPTS: sequence of strings
        """
        return self.xaxis.set_ticklabels(labels, fontdict,
                                         minor=minor, **kwargs)

    def invert_yaxis(self):
        """
        Invert the y-axis.
        """
        bottom, top = self.get_ylim()
        self.set_ylim(top, bottom, auto=None)

    def yaxis_inverted(self):
        """Returns *True* if the y-axis is inverted."""
        bottom, top = self.get_ylim()
        return top < bottom

    def get_ybound(self):
        """
        Return y-axis numerical bounds in the form of
        ``lowerBound < upperBound``
        """
        bottom, top = self.get_ylim()
        if bottom < top:
            return bottom, top
        else:
            return top, bottom

    def set_ybound(self, lower=None, upper=None):
        """
        Set the lower and upper numerical bounds of the y-axis.
        This method will honor axes inversion regardless of parameter order.
        It will not change the _autoscaleYon attribute.
        """
        if upper is None and iterable(lower):
            lower, upper = lower

        old_lower, old_upper = self.get_ybound()

        if lower is None:
            lower = old_lower
        if upper is None:
            upper = old_upper

        if self.yaxis_inverted():
            if lower < upper:
                self.set_ylim(upper, lower, auto=None)
            else:
                self.set_ylim(lower, upper, auto=None)
        else:
            if lower < upper:
                self.set_ylim(lower, upper, auto=None)
            else:
                self.set_ylim(upper, lower, auto=None)

    def get_ylim(self):
        """
        Get the y-axis range [*bottom*, *top*]
        """
        return tuple(self.viewLim.intervaly)

    def set_ylim(self, bottom=None, top=None, emit=True, auto=False, **kw):
        """
        Call signature::

          set_ylim(self, *args, **kwargs):

        Set the data limits for the yaxis

        Examples::

          set_ylim((bottom, top))
          set_ylim(bottom, top)
          set_ylim(bottom=1) # top unchanged
          set_ylim(top=1) # bottom unchanged

        Keyword arguments:

          *bottom*: scalar
            The bottom ylim; the previous name, *ymin*, may still be used

          *top*: scalar
            The top ylim; the previous name, *ymax*, may still be used

          *emit*: [ *True* | *False* ]
            Notify observers of limit change

          *auto*: [ *True* | *False* | *None* ]
            Turn *y* autoscaling on (*True*), off (*False*; default),
            or leave unchanged (*None*)

        Note, the *bottom* (formerly *ymin*) value may be greater than
        the *top* (formerly *ymax*).
        For example, suppose *y* is depth in the ocean.
        Then one might use::

          set_ylim(5000, 0)

        so 5000 m depth is at the bottom of the plot and the
        surface, 0 m, is at the top.

        Returns the current ylimits as a length 2 tuple

        ACCEPTS: length 2 sequence of floats
        """
        if 'ymin' in kw:
            bottom = kw.pop('ymin')
        if 'ymax' in kw:
            top = kw.pop('ymax')
        if kw:
            raise ValueError("unrecognized kwargs: %s" % kw.keys())

        if top is None and iterable(bottom):
            bottom, top = bottom

        if bottom is not None:
            bottom = self.convert_yunits(bottom)
        if top is not None:
            top = self.convert_yunits(top)

        old_bottom, old_top = self.get_ylim()

        if bottom is None:
            bottom = old_bottom
        if top is None:
            top = old_top

        if bottom == top:
            warnings.warn(('Attempting to set identical bottom==top results\n'
                   + 'in singular transformations; automatically expanding.\n'
                   + 'bottom=%s, top=%s') % (bottom, top))

        bottom, top = mtransforms.nonsingular(bottom, top, increasing=False)
        bottom, top = self.yaxis.limit_range_for_scale(bottom, top)

        self.viewLim.intervaly = (bottom, top)
        if auto is not None:
            self._autoscaleYon = bool(auto)

        if emit:
            self.callbacks.process('ylim_changed', self)
            # Call all of the other y-axes that are shared with this one
            for other in self._shared_y_axes.get_siblings(self):
                if other is not self:
                    other.set_ylim(self.viewLim.intervaly,
                                            emit=False, auto=auto)
                    if (other.figure != self.figure and
                        other.figure.canvas is not None):
                        other.figure.canvas.draw_idle()

        return bottom, top

    def get_yscale(self):
        return self.yaxis.get_scale()
    get_yscale.__doc__ = "Return the yaxis scale string: %s""" % (
                                ", ".join(mscale.get_scale_names()))

    @docstring.dedent_interpd
    def set_yscale(self, value, **kwargs):
        """
        Call signature::

          set_yscale(value)

        Set the scaling of the y-axis: %(scale)s

        ACCEPTS: [%(scale)s]

        Different kwargs are accepted, depending on the scale:
        %(scale_docs)s
        """
        self.yaxis.set_scale(value, **kwargs)
        self.autoscale_view(scalex=False)
        self._update_transScale()

    def get_yticks(self, minor=False):
        """Return the y ticks as a list of locations"""
        return self.yaxis.get_ticklocs(minor=minor)

    def set_yticks(self, ticks, minor=False):
        """
        Set the y ticks with list of *ticks*

        ACCEPTS: sequence of floats

        Keyword arguments:

          *minor*: [ *False* | *True* ]
            Sets the minor ticks if *True*
        """
        return self.yaxis.set_ticks(ticks, minor=minor)

    def get_ymajorticklabels(self):
        """
        Get the major y tick labels as a list of
        :class:`~matplotlib.text.Text` instances.
        """
        return cbook.silent_list('Text yticklabel',
                                 self.yaxis.get_majorticklabels())

    def get_yminorticklabels(self):
        """
        Get the minor y tick labels as a list of
        :class:`~matplotlib.text.Text` instances.
        """
        return cbook.silent_list('Text yticklabel',
                                 self.yaxis.get_minorticklabels())

    def get_yticklabels(self, minor=False):
        """
        Get the y tick labels as a list of :class:`~matplotlib.text.Text`
        instances
        """
        return cbook.silent_list('Text yticklabel',
                                 self.yaxis.get_ticklabels(minor=minor))

    @docstring.dedent_interpd
    def set_yticklabels(self, labels, fontdict=None, minor=False, **kwargs):
        """
        Call signature::

          set_yticklabels(labels, fontdict=None, minor=False, **kwargs)

        Set the y tick labels with list of strings *labels*.  Return a list of
        :class:`~matplotlib.text.Text` instances.

        *kwargs* set :class:`~matplotlib.text.Text` properties for the labels.
        Valid properties are
        %(Text)s

        ACCEPTS: sequence of strings
        """
        return self.yaxis.set_ticklabels(labels, fontdict,
                                         minor=minor, **kwargs)

    def xaxis_date(self, tz=None):
        """
        Sets up x-axis ticks and labels that treat the x data as dates.

        *tz* is a timezone string or :class:`tzinfo` instance.
        Defaults to rc value.
        """
        # should be enough to inform the unit conversion interface
        # dates are coming in
        self.xaxis.axis_date(tz)

    def yaxis_date(self, tz=None):
        """
        Sets up y-axis ticks and labels that treat the y data as dates.

        *tz* is a timezone string or :class:`tzinfo` instance.
        Defaults to rc value.
        """
        self.yaxis.axis_date(tz)

    def format_xdata(self, x):
        """
        Return *x* string formatted.  This function will use the attribute
        self.fmt_xdata if it is callable, else will fall back on the xaxis
        major formatter
        """
        try:
            return self.fmt_xdata(x)
        except TypeError:
            func = self.xaxis.get_major_formatter().format_data_short
            val = func(x)
            return val

    def format_ydata(self, y):
        """
        Return y string formatted.  This function will use the
        :attr:`fmt_ydata` attribute if it is callable, else will fall
        back on the yaxis major formatter
        """
        try:
            return self.fmt_ydata(y)
        except TypeError:
            func = self.yaxis.get_major_formatter().format_data_short
            val = func(y)
            return val

    def format_coord(self, x, y):
        """Return a format string formatting the *x*, *y* coord"""
        if x is None:
            xs = '???'
        else:
            xs = self.format_xdata(x)
        if y is None:
            ys = '???'
        else:
            ys = self.format_ydata(y)
        return 'x=%s y=%s' % (xs, ys)

    #### Interactive manipulation

    def can_zoom(self):
        """
        Return *True* if this axes supports the zoom box button functionality.
        """
        return True

    def can_pan(self):
        """
        Return *True* if this axes supports any pan/zoom button functionality.
        """
        return True

    def get_navigate(self):
        """
        Get whether the axes responds to navigation commands
        """
        return self._navigate

    def set_navigate(self, b):
        """
        Set whether the axes responds to navigation toolbar commands

        ACCEPTS: [ *True* | *False* ]
        """
        self._navigate = b

    def get_navigate_mode(self):
        """
        Get the navigation toolbar button status: 'PAN', 'ZOOM', or None
        """
        return self._navigate_mode

    def set_navigate_mode(self, b):
        """
        Set the navigation toolbar button status;

        .. warning::
            this is not a user-API function.

        """
        self._navigate_mode = b

    def start_pan(self, x, y, button):
        """
        Called when a pan operation has started.

        *x*, *y* are the mouse coordinates in display coords.
        button is the mouse button number:

        * 1: LEFT
        * 2: MIDDLE
        * 3: RIGHT

        .. note::

            Intended to be overridden by new projection types.

        """
        self._pan_start = cbook.Bunch(
            lim=self.viewLim.frozen(),
            trans=self.transData.frozen(),
            trans_inverse=self.transData.inverted().frozen(),
            bbox=self.bbox.frozen(),
            x=x,
            y=y
            )

    def end_pan(self):
        """
        Called when a pan operation completes (when the mouse button
        is up.)

        .. note::

            Intended to be overridden by new projection types.

        """
        del self._pan_start

    def drag_pan(self, button, key, x, y):
        """
        Called when the mouse moves during a pan operation.

        *button* is the mouse button number:

        * 1: LEFT
        * 2: MIDDLE
        * 3: RIGHT

        *key* is a "shift" key

        *x*, *y* are the mouse coordinates in display coords.

        .. note::

            Intended to be overridden by new projection types.

        """
        def format_deltas(key, dx, dy):
            if key == 'control':
                if abs(dx) > abs(dy):
                    dy = dx
                else:
                    dx = dy
            elif key == 'x':
                dy = 0
            elif key == 'y':
                dx = 0
            elif key == 'shift':
                if 2 * abs(dx) < abs(dy):
                    dx = 0
                elif 2 * abs(dy) < abs(dx):
                    dy = 0
                elif abs(dx) > abs(dy):
                    dy = dy / abs(dy) * abs(dx)
                else:
                    dx = dx / abs(dx) * abs(dy)
            return (dx, dy)

        p = self._pan_start
        dx = x - p.x
        dy = y - p.y
        if dx == 0 and dy == 0:
            return
        if button == 1:
            dx, dy = format_deltas(key, dx, dy)
            result = p.bbox.translated(-dx, -dy) \
                .transformed(p.trans_inverse)
        elif button == 3:
            try:
                dx = -dx / float(self.bbox.width)
                dy = -dy / float(self.bbox.height)
                dx, dy = format_deltas(key, dx, dy)
                if self.get_aspect() != 'auto':
                    dx = 0.5 * (dx + dy)
                    dy = dx

                alpha = np.power(10.0, (dx, dy))
                start = np.array([p.x, p.y])
                oldpoints = p.lim.transformed(p.trans)
                newpoints = start + alpha * (oldpoints - start)
                result = mtransforms.Bbox(newpoints) \
                    .transformed(p.trans_inverse)
            except OverflowError:
                warnings.warn('Overflow while panning')
                return

        self.set_xlim(*result.intervalx)
        self.set_ylim(*result.intervaly)

    def get_cursor_props(self):
        """
        Return the cursor propertiess as a (*linewidth*, *color*)
        tuple, where *linewidth* is a float and *color* is an RGBA
        tuple
        """
        return self._cursorProps

    def set_cursor_props(self, *args):
        """
        Set the cursor property as::

          ax.set_cursor_props(linewidth, color)

        or::

          ax.set_cursor_props((linewidth, color))

        ACCEPTS: a (*float*, *color*) tuple
        """
        if len(args) == 1:
            lw, c = args[0]
        elif len(args) == 2:
            lw, c = args
        else:
            raise ValueError('args must be a (linewidth, color) tuple')
        c = mcolors.colorConverter.to_rgba(c)
        self._cursorProps = lw, c

    def get_children(self):
        """return a list of child artists"""
        children = []
        children.append(self.xaxis)
        children.append(self.yaxis)
        children.extend(self.lines)
        children.extend(self.patches)
        children.extend(self.texts)
        children.extend(self.tables)
        children.extend(self.artists)
        children.extend(self.images)
        if self.legend_ is not None:
            children.append(self.legend_)
        children.extend(self.collections)
        children.append(self.title)
        children.append(self._left_title)
        children.append(self._right_title)
        children.append(self.patch)
        children.extend(self.spines.itervalues())
        return children

    def contains(self, mouseevent):
        """
        Test whether the mouse event occured in the axes.

        Returns *True* / *False*, {}
        """
        if callable(self._contains):
            return self._contains(self, mouseevent)

        return self.patch.contains(mouseevent)

    def contains_point(self, point):
        """
        Returns *True* if the point (tuple of x,y) is inside the axes
        (the area defined by the its patch). A pixel coordinate is
        required.

        """
        return self.patch.contains_point(point, radius=1.0)

    def pick(self, *args):
        """
        Call signature::

            pick(mouseevent)

        each child artist will fire a pick event if mouseevent is over
        the artist and the artist has picker set
        """
        martist.Artist.pick(self, args[0])

    ### Labelling

    def get_title(self, loc="center"):
        """Get an axes title.

        Get one of the three available axes titles. The available titles
        are positioned above the axes in the center, flush with the left
        edge, and flush with the right edge.

        Parameters
        ----------
        loc : {'center', 'left', 'right'}, str, optional
            Which title to get, defaults to 'center'

        Returns
        -------
        title: str
            The title text string.

        """
        try:
            title = {'left': self._left_title,
                     'center': self.title,
                     'right': self._right_title}[loc.lower()]
        except KeyError:
            raise ValueError("'%s' is not a valid location" % loc)
        return title.get_text()

    @docstring.dedent_interpd
    def set_title(self, label, fontdict=None, loc="center", **kwargs):
        """Set a title for the axes.

        Set one of the three available axes titles. The available titles
        are positioned above the axes in the center, flush with the left
        edge, and flush with the right edge.

        Parameters
        ----------
        label : str
            Text to use for the title
        fontdict : dict
            A dictionary controlling the appearance of the title text,
            the default `fontdict` is:
            {'fontsize': rcParams['axes.titlesize'],
             'verticalalignment': 'baseline',
             'horizontalalignment': loc}
        loc : {'center', 'left', 'right'}, str, optional
            Which title to set, defaults to 'center'

        Returns
        -------
        text : :class:`~matplotlib.text.Text`
            The matplotlib text instance representing the title

        Other parameters
        ----------------
        Other keyword arguments are text properties, see
        :class:`~matplotlib.text.Text` for a list of valid text
        properties.

        """
        try:
            title = {'left': self._left_title,
                     'center': self.title,
                     'right': self._right_title}[loc.lower()]
        except KeyError:
            raise ValueError("'%s' is not a valid location" % loc)
        default = {
            'fontsize': rcParams['axes.titlesize'],
            'verticalalignment': 'baseline',
            'horizontalalignment': loc.lower()
            }
        title.set_text(label)
        title.update(default)
        if fontdict is not None:
            title.update(fontdict)
        title.update(kwargs)
        return title

    def get_xlabel(self):
        """
        Get the xlabel text string.
        """
        label = self.xaxis.get_label()
        return label.get_text()

    @docstring.dedent_interpd
    def set_xlabel(self, xlabel, fontdict=None, labelpad=None, **kwargs):
        """
        Set the label for the xaxis.

        Parameters
        ----------
        xlabel : string
            x label

        labelpad : scalar, optional, default: None
            spacing in points between the label and the x-axis

        Other parameters
        ----------------
        kwargs : `~matplotlib.text.Text` properties

        See also
        --------
        text : for information on how override and the optional args work
        """
        if labelpad is not None:
            self.xaxis.labelpad = labelpad
        return self.xaxis.set_label_text(xlabel, fontdict, **kwargs)

    def get_ylabel(self):
        """
        Get the ylabel text string.
        """
        label = self.yaxis.get_label()
        return label.get_text()

    @docstring.dedent_interpd
    def set_ylabel(self, ylabel, fontdict=None, labelpad=None, **kwargs):
        """
        Set the label for the yaxis

        Parameters
        ----------
        ylabel : string
            y label

        labelpad : scalar, optional, default: None
            spacing in points between the label and the x-axis

        Other parameters
        ----------------
        kwargs : `~matplotlib.text.Text` properties

        See also
        --------
        text : for information on how override and the optional args work

        """
        if labelpad is not None:
            self.yaxis.labelpad = labelpad
        return self.yaxis.set_label_text(ylabel, fontdict, **kwargs)

    @docstring.dedent_interpd
    def text(self, x, y, s, fontdict=None,
             withdash=False, **kwargs):
        """
        Add text to the axes.

        Add text in string *s* to axis at location *x*, *y*, data
        coordinates.

        Parameters
        -----------
        s : string
            text

        x, y : scalars
            data coordinates

        fontdict : dictionary, optional, default: None
            A dictionary to override the default text properties. If fontdict
            is None, the defaults are determined by your rc parameters.

        withdash : boolean, optional, default: False
            Creates a `~matplotlib.text.TextWithDash` instance instead of a
            `~matplotlib.text.Text` instance.

        Other parameters
        ----------------
        kwargs : `~matplotlib.text.Text` properties.

        Examples
        --------
        Individual keyword arguments can be used to override any given
        parameter::

            >>> text(x, y, s, fontsize=12)

        The default transform specifies that text is in data coords,
        alternatively, you can specify text in axis coords (0,0 is
        lower-left and 1,1 is upper-right).  The example below places
        text in the center of the axes::

            >>> text(0.5, 0.5,'matplotlib', horizontalalignment='center',
            >>>      verticalalignment='center',
            >>>      transform = ax.transAxes)

        You can put a rectangular box around the text instance (e.g., to
        set a background color) by using the keyword *bbox*.  *bbox* is
        a dictionary of `~matplotlib.patches.Rectangle`
        properties.  For example::

            >>> text(x, y, s, bbox=dict(facecolor='red', alpha=0.5))

        """
        default = {
<<<<<<< HEAD
            'verticalalignment': 'baseline',
            'horizontalalignment': 'left',
            'transform': self.transData,
=======
            'verticalalignment' : 'baseline',
            'horizontalalignment' : 'left',
            'transform' : self.transData,
            'clip_on' : False
>>>>>>> 41315b69
            }

        # At some point if we feel confident that TextWithDash
        # is robust as a drop-in replacement for Text and that
        # the performance impact of the heavier-weight class
        # isn't too significant, it may make sense to eliminate
        # the withdash kwarg and simply delegate whether there's
        # a dash to TextWithDash and dashlength.
        if withdash:
            t = mtext.TextWithDash(
                x=x, y=y, text=s)
        else:
            t = mtext.Text(
                x=x, y=y, text=s)
        self._set_artist_props(t)

        t.update(default)
        if fontdict is not None:
            t.update(fontdict)
        t.update(kwargs)
        self.texts.append(t)
        t._remove_method = lambda h: self.texts.remove(h)

<<<<<<< HEAD
        #if t.get_clip_on():  t.set_clip_box(self.bbox)
        if 'clip_on' in kwargs:
            t.set_clip_box(self.bbox)
=======
        t.set_clip_path(self.patch)
>>>>>>> 41315b69
        return t

    @docstring.dedent_interpd
    def annotate(self, *args, **kwargs):
        """
        Create an annotation: a piece of text referring to a data
        point.

        Call signature::

          annotate(s, xy, xytext=None, xycoords='data',
                   textcoords='data', arrowprops=None, **kwargs)

        Keyword arguments:

        %(Annotation)s

        .. plot:: mpl_examples/pylab_examples/annotation_demo2.py
        """
        a = mtext.Annotation(*args, **kwargs)
        a.set_transform(mtransforms.IdentityTransform())
        self._set_artist_props(a)
        if kwargs.has_key('clip_on'):
            a.set_clip_path(self.patch)
        self.texts.append(a)
        a._remove_method = lambda h: self.texts.remove(h)
        return a

    #### Lines and spans

    @docstring.dedent_interpd
    def axhline(self, y=0, xmin=0, xmax=1, **kwargs):
        """
        Add a horizontal line across the axis.

        Call signature::

          axhline(y=0, xmin=0, xmax=1, **kwargs)

        Draw a horizontal line at *y* from *xmin* to *xmax*.  With the
        default values of *xmin* = 0 and *xmax* = 1, this line will
        always span the horizontal extent of the axes, regardless of
        the xlim settings, even if you change them, e.g., with the
        :meth:`set_xlim` command.  That is, the horizontal extent is
        in axes coords: 0=left, 0.5=middle, 1.0=right but the *y*
        location is in data coordinates.

        Return value is the :class:`~matplotlib.lines.Line2D`
        instance.  kwargs are the same as kwargs to plot, and can be
        used to control the line properties.  e.g.,

        * draw a thick red hline at *y* = 0 that spans the xrange::

            >>> axhline(linewidth=4, color='r')

        * draw a default hline at *y* = 1 that spans the xrange::

            >>> axhline(y=1)

        * draw a default hline at *y* = .5 that spans the the middle half of
          the xrange::

            >>> axhline(y=.5, xmin=0.25, xmax=0.75)

        Valid kwargs are :class:`~matplotlib.lines.Line2D` properties,
        with the exception of 'transform':

        %(Line2D)s

        .. seealso::

            :meth:`axhspan`
                for example plot and source code
        """

        if "transform" in kwargs:
            raise ValueError(
                "'transform' is not allowed as a kwarg;"
                + "axhline generates its own transform.")
        ymin, ymax = self.get_ybound()

        # We need to strip away the units for comparison with
        # non-unitized bounds
        self._process_unit_info(ydata=y, kwargs=kwargs)
        yy = self.convert_yunits(y)
        scaley = (yy < ymin) or (yy > ymax)

        trans = mtransforms.blended_transform_factory(
            self.transAxes, self.transData)
        l = mlines.Line2D([xmin, xmax], [y, y], transform=trans, **kwargs)
        self.add_line(l)
        self.autoscale_view(scalex=False, scaley=scaley)
        return l

    @docstring.dedent_interpd
    def axvline(self, x=0, ymin=0, ymax=1, **kwargs):
        """
        Add a vertical line across the axes.

        Call signature::

          axvline(x=0, ymin=0, ymax=1, **kwargs)

        Draw a vertical line at *x* from *ymin* to *ymax*.  With the
        default values of *ymin* = 0 and *ymax* = 1, this line will
        always span the vertical extent of the axes, regardless of the
        ylim settings, even if you change them, e.g., with the
        :meth:`set_ylim` command.  That is, the vertical extent is in
        axes coords: 0=bottom, 0.5=middle, 1.0=top but the *x* location
        is in data coordinates.

        Return value is the :class:`~matplotlib.lines.Line2D`
        instance.  kwargs are the same as kwargs to plot, and can be
        used to control the line properties.  e.g.,

        * draw a thick red vline at *x* = 0 that spans the yrange::

            >>> axvline(linewidth=4, color='r')

        * draw a default vline at *x* = 1 that spans the yrange::

            >>> axvline(x=1)

        * draw a default vline at *x* = .5 that spans the the middle half of
          the yrange::

            >>> axvline(x=.5, ymin=0.25, ymax=0.75)

        Valid kwargs are :class:`~matplotlib.lines.Line2D` properties,
        with the exception of 'transform':

        %(Line2D)s

        .. seealso::

            :meth:`axhspan`
                for example plot and source code
        """

        if "transform" in kwargs:
            raise ValueError(
                "'transform' is not allowed as a kwarg;"
                + "axvline generates its own transform.")
        xmin, xmax = self.get_xbound()

        # We need to strip away the units for comparison with
        # non-unitized bounds
        self._process_unit_info(xdata=x, kwargs=kwargs)
        xx = self.convert_xunits(x)
        scalex = (xx < xmin) or (xx > xmax)

        trans = mtransforms.blended_transform_factory(
            self.transData, self.transAxes)
        l = mlines.Line2D([x, x], [ymin, ymax], transform=trans, **kwargs)
        self.add_line(l)
        self.autoscale_view(scalex=scalex, scaley=False)
        return l

    @docstring.dedent_interpd
    def axhspan(self, ymin, ymax, xmin=0, xmax=1, **kwargs):
        """
        Add a horizontal span (rectangle) across the axis.

        Call signature::

          axhspan(ymin, ymax, xmin=0, xmax=1, **kwargs)

        *y* coords are in data units and *x* coords are in axes (relative
        0-1) units.

        Draw a horizontal span (rectangle) from *ymin* to *ymax*.
        With the default values of *xmin* = 0 and *xmax* = 1, this
        always spans the xrange, regardless of the xlim settings, even
        if you change them, e.g., with the :meth:`set_xlim` command.
        That is, the horizontal extent is in axes coords: 0=left,
        0.5=middle, 1.0=right but the *y* location is in data
        coordinates.

        Return value is a :class:`matplotlib.patches.Polygon`
        instance.

        Examples:

        * draw a gray rectangle from *y* = 0.25-0.75 that spans the
          horizontal extent of the axes::

            >>> axhspan(0.25, 0.75, facecolor='0.5', alpha=0.5)

        Valid kwargs are :class:`~matplotlib.patches.Polygon` properties:

        %(Polygon)s

        **Example:**

        .. plot:: mpl_examples/pylab_examples/axhspan_demo.py

        """
        trans = mtransforms.blended_transform_factory(
            self.transAxes, self.transData)

        # process the unit information
        self._process_unit_info([xmin, xmax], [ymin, ymax], kwargs=kwargs)

        # first we need to strip away the units
        xmin, xmax = self.convert_xunits([xmin, xmax])
        ymin, ymax = self.convert_yunits([ymin, ymax])

        verts = (xmin, ymin), (xmin, ymax), (xmax, ymax), (xmax, ymin)
        p = mpatches.Polygon(verts, **kwargs)
        p.set_transform(trans)
        self.add_patch(p)
        self.autoscale_view(scalex=False)
        return p

    @docstring.dedent_interpd
    def axvspan(self, xmin, xmax, ymin=0, ymax=1, **kwargs):
        """
        Add a vertical span (rectangle) across the axes.

        Call signature::

          axvspan(xmin, xmax, ymin=0, ymax=1, **kwargs)

        *x* coords are in data units and *y* coords are in axes (relative
        0-1) units.

        Draw a vertical span (rectangle) from *xmin* to *xmax*.  With
        the default values of *ymin* = 0 and *ymax* = 1, this always
        spans the yrange, regardless of the ylim settings, even if you
        change them, e.g., with the :meth:`set_ylim` command.  That is,
        the vertical extent is in axes coords: 0=bottom, 0.5=middle,
        1.0=top but the *y* location is in data coordinates.

        Return value is the :class:`matplotlib.patches.Polygon`
        instance.

        Examples:

        * draw a vertical green translucent rectangle from x=1.25 to 1.55 that
          spans the yrange of the axes::

            >>> axvspan(1.25, 1.55, facecolor='g', alpha=0.5)

        Valid kwargs are :class:`~matplotlib.patches.Polygon`
        properties:

        %(Polygon)s

        .. seealso::

            :meth:`axhspan`
                for example plot and source code
        """
        trans = mtransforms.blended_transform_factory(
            self.transData, self.transAxes)

        # process the unit information
        self._process_unit_info([xmin, xmax], [ymin, ymax], kwargs=kwargs)

        # first we need to strip away the units
        xmin, xmax = self.convert_xunits([xmin, xmax])
        ymin, ymax = self.convert_yunits([ymin, ymax])

        verts = [(xmin, ymin), (xmin, ymax), (xmax, ymax), (xmax, ymin)]
        p = mpatches.Polygon(verts, **kwargs)
        p.set_transform(trans)
        self.add_patch(p)
        self.autoscale_view(scaley=False)
        return p

    @docstring.dedent
    def hlines(self, y, xmin, xmax, colors='k', linestyles='solid',
                     label='', **kwargs):
        """
        Plot horizontal lines.

        Plot horizontal lines at each `y` from `xmin` to `xmax`.

        Parameters
        ----------
        y : scalar or 1D array_like
            y-indexes where to plot the lines.

        xmin, xmax : scalar or 1D array_like
            Respective beginning and end of each line. If scalars are
            provided, all lines will have same length.

        colors : array_like of colors, optional, default: 'k'

        linestyles : ['solid' | 'dashed' | 'dashdot' | 'dotted'], optional

        label : string, optional, default: ''

        Returns
        -------
        lines : `~matplotlib.collections.LineCollection`

        Other parameters
        ----------------
        kwargs :  `~matplotlib.collections.LineCollection` properties.

        See also
        --------
        vlines : vertical lines

        Examples
        --------
        .. plot:: mpl_examples/pylab_examples/vline_hline_demo.py

        """

        # We do the conversion first since not all unitized data is uniform
        # process the unit information
        self._process_unit_info([xmin, xmax], y, kwargs=kwargs)
        y = self.convert_yunits(y)
        xmin = self.convert_xunits(xmin)
        xmax = self.convert_xunits(xmax)

        if not iterable(y):
            y = [y]
        if not iterable(xmin):
            xmin = [xmin]
        if not iterable(xmax):
            xmax = [xmax]

        y = np.asarray(y)
        xmin = np.asarray(xmin)
        xmax = np.asarray(xmax)

        if len(xmin) == 1:
            xmin = np.resize(xmin, y.shape)
        if len(xmax) == 1:
            xmax = np.resize(xmax, y.shape)

        if len(xmin) != len(y):
            raise ValueError('xmin and y are unequal sized sequences')
        if len(xmax) != len(y):
            raise ValueError('xmax and y are unequal sized sequences')

        verts = [((thisxmin, thisy), (thisxmax, thisy))
                 for thisxmin, thisxmax, thisy in zip(xmin, xmax, y)]
        coll = mcoll.LineCollection(verts, colors=colors,
                                    linestyles=linestyles, label=label)
        self.add_collection(coll)
        coll.update(kwargs)

        if len(y) > 0:
            minx = min(xmin.min(), xmax.min())
            maxx = max(xmin.max(), xmax.max())
            miny = y.min()
            maxy = y.max()

            corners = (minx, miny), (maxx, maxy)

            self.update_datalim(corners)
            self.autoscale_view()

        return coll

    @docstring.dedent_interpd
    def vlines(self, x, ymin, ymax, colors='k', linestyles='solid',
                     label='', **kwargs):
        """
        Plot vertical lines.

        Plot vertical lines at each `x` from `ymin` to `ymax`.

        Parameters
        ----------
        x : scalar or 1D array_like
            x-indexes where to plot the lines.

        xmin, xmax : scalar or 1D array_like
            Respective beginning and end of each line. If scalars are
            provided, all lines will have same length.

        colors : array_like of colors, optional, default: 'k'

        linestyles : ['solid' | 'dashed' | 'dashdot' | 'dotted'], optional

        label : string, optional, default: ''

        Returns
        -------
        lines : `~matplotlib.collections.LineCollection`

        Other parameters
        ----------------
        kwargs : `~matplotlib.collections.LineCollection` properties.

        See also
        --------
        hlines : horizontal lines

        Examples
        ---------
        .. plot:: mpl_examples/pylab_examples/vline_hline_demo.py

        """

        self._process_unit_info(xdata=x, ydata=[ymin, ymax], kwargs=kwargs)

        # We do the conversion first since not all unitized data is uniform
        x = self.convert_xunits(x)
        ymin = self.convert_yunits(ymin)
        ymax = self.convert_yunits(ymax)

        if not iterable(x):
            x = [x]
        if not iterable(ymin):
            ymin = [ymin]
        if not iterable(ymax):
            ymax = [ymax]

        x = np.asarray(x)
        ymin = np.asarray(ymin)
        ymax = np.asarray(ymax)
        if len(ymin) == 1:
            ymin = np.resize(ymin, x.shape)
        if len(ymax) == 1:
            ymax = np.resize(ymax, x.shape)

        if len(ymin) != len(x):
            raise ValueError('ymin and x are unequal sized sequences')
        if len(ymax) != len(x):
            raise ValueError('ymax and x are unequal sized sequences')

        Y = np.array([ymin, ymax]).T

        verts = [((thisx, thisymin), (thisx, thisymax))
                 for thisx, (thisymin, thisymax) in zip(x, Y)]
        #print 'creating line collection'
        coll = mcoll.LineCollection(verts, colors=colors,
                                    linestyles=linestyles, label=label)
        self.add_collection(coll)
        coll.update(kwargs)

        if len(x) > 0:
            minx = min(x)
            maxx = max(x)

            miny = min(min(ymin), min(ymax))
            maxy = max(max(ymin), max(ymax))

            corners = (minx, miny), (maxx, maxy)
            self.update_datalim(corners)
            self.autoscale_view()

        return coll

    @docstring.dedent_interpd
    def eventplot(self, positions, orientation='horizontal', lineoffsets=1,
                  linelengths=1, linewidths=None, colors=None,
                  linestyles='solid', **kwargs):
        """
        Plot identical parallel lines at specific positions.

        Call signature::

          eventplot(positions, orientation='horizontal', lineoffsets=0,
                    linelengths=1, linewidths=None, color =None,
                    linestyles='solid'

        Plot parallel lines at the given positions.  positions should be a 1D
        or 2D array-like object, with each row corresponding to a row or column
        of lines.

        This type of plot is commonly used in neuroscience for representing
        neural events, where it is commonly called a spike raster, dot raster,
        or raster plot.

        However, it is useful in any situation where you wish to show the
        timing or position of multiple sets of discrete events, such as the
        arrival times of people to a business on each day of the month or the
        date of hurricanes each year of the last century.

        *orientation* : [ 'horizonal' | 'vertical' ]
          'horizonal' : the lines will be vertical and arranged in rows
          "vertical' : lines will be horizontal and arranged in columns

        *lineoffsets* :
          A float or array-like containing floats.

        *linelengths* :
          A float or array-like containing floats.

        *linewidths* :
          A float or array-like containing floats.

        *colors*
          must be a sequence of RGBA tuples (eg arbitrary color
          strings, etc, not allowed) or a list of such sequences

        *linestyles* :
          [ 'solid' | 'dashed' | 'dashdot' | 'dotted' ] or an array of these
          values

        For linelengths, linewidths, colors, and linestyles, if only a single
        value is given, that value is applied to all lines.  If an array-like
        is given, it must have the same length as positions, and each value
        will be applied to the corresponding row or column in positions.

        Returns a list of :class:`matplotlib.collections.EventCollection`
        objects that were added.

        kwargs are :class:`~matplotlib.collections.LineCollection` properties:

        %(LineCollection)s

        **Example:**

        .. plot:: mpl_examples/pylab_examples/eventplot_demo.py
        """
        self._process_unit_info(xdata=positions,
                                ydata=[lineoffsets, linelengths],
                                kwargs=kwargs)

        # We do the conversion first since not all unitized data is uniform
        positions = self.convert_xunits(positions)
        lineoffsets = self.convert_yunits(lineoffsets)
        linelengths = self.convert_yunits(linelengths)

        if not iterable(positions):
            positions = [positions]
        elif any(iterable(position) for position in positions):
            positions = [np.asanyarray(position) for position in positions]
        else:
            positions = [np.asanyarray(positions)]

        if len(positions) == 0:
            return []

        if not iterable(lineoffsets):
            lineoffsets = [lineoffsets]
        if not iterable(linelengths):
            linelengths = [linelengths]
        if not iterable(linewidths):
            linewidths = [linewidths]
        if not iterable(colors):
            colors = [colors]
        if hasattr(linestyles, 'lower') or not iterable(linestyles):
            linestyles = [linestyles]

        lineoffsets = np.asarray(lineoffsets)
        linelengths = np.asarray(linelengths)
        linewidths = np.asarray(linewidths)

        if len(lineoffsets) == 0:
            lineoffsets = [None]
        if len(linelengths) == 0:
            linelengths = [None]
        if len(linewidths) == 0:
            lineoffsets = [None]
        if len(linewidths) == 0:
            lineoffsets = [None]
        if len(colors) == 0:
            colors = [None]

        if len(lineoffsets) == 1 and len(positions) != 1:
            lineoffsets = np.tile(lineoffsets, len(positions))
            lineoffsets[0] = 0
            lineoffsets = np.cumsum(lineoffsets)
        if len(linelengths) == 1:
            linelengths = np.tile(linelengths, len(positions))
        if len(linewidths) == 1:
            linewidths = np.tile(linewidths, len(positions))
        if len(colors) == 1:
            colors = np.asanyarray(colors)
            colors = np.tile(colors, [len(positions), 1])
        if len(linestyles) == 1:
            linestyles = [linestyles] * len(positions)

        if len(lineoffsets) != len(positions):
            raise ValueError('lineoffsets and positions are unequal sized '
                             'sequences')
        if len(linelengths) != len(positions):
            raise ValueError('linelengths and positions are unequal sized '
                             'sequences')
        if len(linewidths) != len(positions):
            raise ValueError('linewidths and positions are unequal sized '
                             'sequences')
        if len(colors) != len(positions):
            raise ValueError('colors and positions are unequal sized '
                             'sequences')
        if len(linestyles) != len(positions):
            raise ValueError('linestyles and positions are unequal sized '
                             'sequences')

        colls = []
        for position, lineoffset, linelength, linewidth, color, linestyle in \
            itertools.izip(positions, lineoffsets, linelengths, linewidths,
                           colors, linestyles):
            coll = mcoll.EventCollection(position,
                                         orientation=orientation,
                                         lineoffset=lineoffset,
                                         linelength=linelength,
                                         linewidth=linewidth,
                                         color=color,
                                         linestyle=linestyle)
            self.add_collection(coll)
            coll.update(kwargs)
            colls.append(coll)

        if len(positions) > 0:
            minpos = min(position.min() for position in positions)
            maxpos = max(position.max() for position in positions)

            minline = (lineoffsets - linelengths).min()
            maxline = (lineoffsets + linelengths).max()

            if colls[0].is_horizontal():
                corners = (minpos, minline), (maxpos, maxline)
            else:
                corners = (minline, minpos), (maxline, maxpos)
            self.update_datalim(corners)
            self.autoscale_view()

        return colls

    #### Basic plotting
    @docstring.dedent_interpd
    def plot(self, *args, **kwargs):
        """
        Plot lines and/or markers to the
        :class:`~matplotlib.axes.Axes`.  *args* is a variable length
        argument, allowing for multiple *x*, *y* pairs with an
        optional format string.  For example, each of the following is
        legal::

            plot(x, y)        # plot x and y using default line style and color
            plot(x, y, 'bo')  # plot x and y using blue circle markers
            plot(y)           # plot y using x as index array 0..N-1
            plot(y, 'r+')     # ditto, but with red plusses

        If *x* and/or *y* is 2-dimensional, then the corresponding columns
        will be plotted.

        An arbitrary number of *x*, *y*, *fmt* groups can be
        specified, as in::

            a.plot(x1, y1, 'g^', x2, y2, 'g-')

        Return value is a list of lines that were added.

        By default, each line is assigned a different color specified by a
        'color cycle'.  To change this behavior, you can edit the
        axes.color_cycle rcParam. Alternatively, you can use
        :meth:`~matplotlib.axes.Axes.set_default_color_cycle`.

        The following format string characters are accepted to control
        the line style or marker:

        ================    ===============================
        character           description
        ================    ===============================
        ``'-'``             solid line style
        ``'--'``            dashed line style
        ``'-.'``            dash-dot line style
        ``':'``             dotted line style
        ``'.'``             point marker
        ``','``             pixel marker
        ``'o'``             circle marker
        ``'v'``             triangle_down marker
        ``'^'``             triangle_up marker
        ``'<'``             triangle_left marker
        ``'>'``             triangle_right marker
        ``'1'``             tri_down marker
        ``'2'``             tri_up marker
        ``'3'``             tri_left marker
        ``'4'``             tri_right marker
        ``'s'``             square marker
        ``'p'``             pentagon marker
        ``'*'``             star marker
        ``'h'``             hexagon1 marker
        ``'H'``             hexagon2 marker
        ``'+'``             plus marker
        ``'x'``             x marker
        ``'D'``             diamond marker
        ``'d'``             thin_diamond marker
        ``'|'``             vline marker
        ``'_'``             hline marker
        ================    ===============================


        The following color abbreviations are supported:

        ==========  ========
        character   color
        ==========  ========
        'b'         blue
        'g'         green
        'r'         red
        'c'         cyan
        'm'         magenta
        'y'         yellow
        'k'         black
        'w'         white
        ==========  ========

        In addition, you can specify colors in many weird and
        wonderful ways, including full names (``'green'``), hex
        strings (``'#008000'``), RGB or RGBA tuples (``(0,1,0,1)``) or
        grayscale intensities as a string (``'0.8'``).  Of these, the
        string specifications can be used in place of a ``fmt`` group,
        but the tuple forms can be used only as ``kwargs``.

        Line styles and colors are combined in a single format string, as in
        ``'bo'`` for blue circles.

        The *kwargs* can be used to set line properties (any property that has
        a ``set_*`` method).  You can use this to set a line label (for auto
        legends), linewidth, anitialising, marker face color, etc.  Here is an
        example::

            plot([1,2,3], [1,2,3], 'go-', label='line 1', linewidth=2)
            plot([1,2,3], [1,4,9], 'rs',  label='line 2')
            axis([0, 4, 0, 10])
            legend()

        If you make multiple lines with one plot command, the kwargs
        apply to all those lines, e.g.::

            plot(x1, y1, x2, y2, antialised=False)

        Neither line will be antialiased.

        You do not need to use format strings, which are just
        abbreviations.  All of the line properties can be controlled
        by keyword arguments.  For example, you can set the color,
        marker, linestyle, and markercolor with::

            plot(x, y, color='green', linestyle='dashed', marker='o',
                 markerfacecolor='blue', markersize=12).

        See :class:`~matplotlib.lines.Line2D` for details.

        The kwargs are :class:`~matplotlib.lines.Line2D` properties:

        %(Line2D)s

        kwargs *scalex* and *scaley*, if defined, are passed on to
        :meth:`~matplotlib.axes.Axes.autoscale_view` to determine
        whether the *x* and *y* axes are autoscaled; the default is
        *True*.
        """
        scalex = kwargs.pop('scalex', True)
        scaley = kwargs.pop('scaley', True)

        if not self._hold:
            self.cla()
        lines = []

        for line in self._get_lines(*args, **kwargs):
            self.add_line(line)
            lines.append(line)

        self.autoscale_view(scalex=scalex, scaley=scaley)
        return lines

    @docstring.dedent_interpd
    def plot_date(self, x, y, fmt='bo', tz=None, xdate=True, ydate=False,
                  **kwargs):
        """
        Plot with data with dates.

        Call signature::

           plot_date(x, y, fmt='bo', tz=None, xdate=True,
                     ydate=False, **kwargs)

        Similar to the :func:`~matplotlib.pyplot.plot` command, except
        the *x* or *y* (or both) data is considered to be dates, and the
        axis is labeled accordingly.

        *x* and/or *y* can be a sequence of dates represented as float
        days since 0001-01-01 UTC.

        Keyword arguments:

          *fmt*: string
            The plot format string.

          *tz*: [ *None* | timezone string | :class:`tzinfo` instance]
            The time zone to use in labeling dates. If *None*, defaults to rc
            value.

          *xdate*: [ *True* | *False* ]
            If *True*, the *x*-axis will be labeled with dates.

          *ydate*: [ *False* | *True* ]
            If *True*, the *y*-axis will be labeled with dates.

        Note if you are using custom date tickers and formatters, it
        may be necessary to set the formatters/locators after the call
        to :meth:`plot_date` since :meth:`plot_date` will set the
        default tick locator to
        :class:`matplotlib.dates.AutoDateLocator` (if the tick
        locator is not already set to a
        :class:`matplotlib.dates.DateLocator` instance) and the
        default tick formatter to
        :class:`matplotlib.dates.AutoDateFormatter` (if the tick
        formatter is not already set to a
        :class:`matplotlib.dates.DateFormatter` instance).

        Valid kwargs are :class:`~matplotlib.lines.Line2D` properties:

        %(Line2D)s

        .. seealso::

           :mod:`~matplotlib.dates` for helper functions

           :func:`~matplotlib.dates.date2num`,
           :func:`~matplotlib.dates.num2date` and
           :func:`~matplotlib.dates.drange` for help on creating the required
           floating point dates.
        """

        if not self._hold:
            self.cla()

        ret = self.plot(x, y, fmt, **kwargs)

        if xdate:
            self.xaxis_date(tz)
        if ydate:
            self.yaxis_date(tz)

        self.autoscale_view()

        return ret

    @docstring.dedent_interpd
    def loglog(self, *args, **kwargs):
        """
        Make a plot with log scaling on both the *x* and *y* axis.

        Call signature::

          loglog(*args, **kwargs)

        :func:`~matplotlib.pyplot.loglog` supports all the keyword
        arguments of :func:`~matplotlib.pyplot.plot` and
        :meth:`matplotlib.axes.Axes.set_xscale` /
        :meth:`matplotlib.axes.Axes.set_yscale`.

        Notable keyword arguments:

          *basex*/*basey*: scalar > 1
            Base of the *x*/*y* logarithm

          *subsx*/*subsy*: [ *None* | sequence ]
            The location of the minor *x*/*y* ticks; *None* defaults
            to autosubs, which depend on the number of decades in the
            plot; see :meth:`matplotlib.axes.Axes.set_xscale` /
            :meth:`matplotlib.axes.Axes.set_yscale` for details

          *nonposx*/*nonposy*: ['mask' | 'clip' ]
            Non-positive values in *x* or *y* can be masked as
            invalid, or clipped to a very small positive number

        The remaining valid kwargs are
        :class:`~matplotlib.lines.Line2D` properties:

        %(Line2D)s

        **Example:**

        .. plot:: mpl_examples/pylab_examples/log_demo.py

        """
        if not self._hold:
            self.cla()

        dx = {'basex': kwargs.pop('basex', 10),
              'subsx': kwargs.pop('subsx', None),
              'nonposx': kwargs.pop('nonposx', 'mask'),
              }
        dy = {'basey': kwargs.pop('basey', 10),
              'subsy': kwargs.pop('subsy', None),
              'nonposy': kwargs.pop('nonposy', 'mask'),
              }

        self.set_xscale('log', **dx)
        self.set_yscale('log', **dy)

        b = self._hold
        self._hold = True  # we've already processed the hold
        l = self.plot(*args, **kwargs)
        self._hold = b  # restore the hold

        return l

    @docstring.dedent_interpd
    def semilogx(self, *args, **kwargs):
        """
        Make a plot with log scaling on the *x* axis.

        Call signature::

          semilogx(*args, **kwargs)

        :func:`semilogx` supports all the keyword arguments of
        :func:`~matplotlib.pyplot.plot` and
        :meth:`matplotlib.axes.Axes.set_xscale`.

        Notable keyword arguments:

          *basex*: scalar > 1
            Base of the *x* logarithm

          *subsx*: [ *None* | sequence ]
            The location of the minor xticks; *None* defaults to
            autosubs, which depend on the number of decades in the
            plot; see :meth:`~matplotlib.axes.Axes.set_xscale` for
            details.

          *nonposx*: [ 'mask' | 'clip' ]
            Non-positive values in *x* can be masked as
            invalid, or clipped to a very small positive number

        The remaining valid kwargs are
        :class:`~matplotlib.lines.Line2D` properties:

        %(Line2D)s

        .. seealso::

            :meth:`loglog`
                For example code and figure
        """
        if not self._hold:
            self.cla()
        d = {'basex': kwargs.pop('basex', 10),
             'subsx': kwargs.pop('subsx', None),
             'nonposx': kwargs.pop('nonposx', 'mask'),
             }

        self.set_xscale('log', **d)
        b = self._hold
        self._hold = True  # we've already processed the hold
        l = self.plot(*args, **kwargs)
        self._hold = b  # restore the hold
        return l

    @docstring.dedent_interpd
    def semilogy(self, *args, **kwargs):
        """
        Make a plot with log scaling on the *y* axis.

        call signature::

          semilogy(*args, **kwargs)

        :func:`semilogy` supports all the keyword arguments of
        :func:`~matplotlib.pylab.plot` and
        :meth:`matplotlib.axes.Axes.set_yscale`.

        Notable keyword arguments:

          *basey*: scalar > 1
            Base of the *y* logarithm

          *subsy*: [ *None* | sequence ]
            The location of the minor yticks; *None* defaults to
            autosubs, which depend on the number of decades in the
            plot; see :meth:`~matplotlib.axes.Axes.set_yscale` for
            details.

          *nonposy*: [ 'mask' | 'clip' ]
            Non-positive values in *y* can be masked as
            invalid, or clipped to a very small positive number

        The remaining valid kwargs are
        :class:`~matplotlib.lines.Line2D` properties:

        %(Line2D)s

        .. seealso::

            :meth:`loglog`
                For example code and figure
        """
        if not self._hold:
            self.cla()
        d = {'basey': kwargs.pop('basey', 10),
             'subsy': kwargs.pop('subsy', None),
             'nonposy': kwargs.pop('nonposy', 'mask'),
             }
        self.set_yscale('log', **d)
        b = self._hold
        self._hold = True  # we've already processed the hold
        l = self.plot(*args, **kwargs)
        self._hold = b  # restore the hold

        return l

    @docstring.dedent_interpd
    def acorr(self, x, **kwargs):
        """
        Plot the autocorrelation of *x*.

        Call signature::

            acorr(x, normed=True, detrend=mlab.detrend_none, usevlines=True,
                  maxlags=10, **kwargs)

        If *normed* = *True*, normalize the data by the autocorrelation at
        0-th lag.  *x* is detrended by the *detrend* callable (default no
        normalization).

        Data are plotted as ``plot(lags, c, **kwargs)``

        Return value is a tuple (*lags*, *c*, *line*) where:

          - *lags* are a length 2*maxlags+1 lag vector

          - *c* is the 2*maxlags+1 auto correlation vector

          - *line* is a :class:`~matplotlib.lines.Line2D` instance
            returned by :meth:`plot`

        The default *linestyle* is None and the default *marker* is
        ``'o'``, though these can be overridden with keyword args.
        The cross correlation is performed with
        :func:`numpy.correlate` with *mode* = 2.

        If *usevlines* is *True*, :meth:`~matplotlib.axes.Axes.vlines`
        rather than :meth:`~matplotlib.axes.Axes.plot` is used to draw
        vertical lines from the origin to the acorr.  Otherwise, the
        plot style is determined by the kwargs, which are
        :class:`~matplotlib.lines.Line2D` properties.

        *maxlags* is a positive integer detailing the number of lags
        to show.  The default value of *None* will return all
        ``(2*len(x)-1)`` lags.

        The return value is a tuple (*lags*, *c*, *linecol*, *b*)
        where

          - *linecol* is the
            :class:`~matplotlib.collections.LineCollection`

          - *b* is the *x*-axis.

        .. seealso::

            :meth:`~matplotlib.axes.Axes.plot` or
            :meth:`~matplotlib.axes.Axes.vlines`
            For documentation on valid kwargs.

        **Example:**

        :func:`~matplotlib.pyplot.xcorr` is top graph, and
        :func:`~matplotlib.pyplot.acorr` is bottom graph.

        .. plot:: mpl_examples/pylab_examples/xcorr_demo.py
        """
        return self.xcorr(x, x, **kwargs)

    @docstring.dedent_interpd
    def xcorr(self, x, y, normed=True, detrend=mlab.detrend_none,
              usevlines=True, maxlags=10, **kwargs):
        """
        Plot the cross correlation between *x* and *y*.

        Call signature::

            xcorr(self, x, y, normed=True, detrend=mlab.detrend_none,
              usevlines=True, maxlags=10, **kwargs)

        If *normed* = *True*, normalize the data by the cross
        correlation at 0-th lag.  *x* and y are detrended by the
        *detrend* callable (default no normalization).  *x* and *y*
        must be equal length.

        Data are plotted as ``plot(lags, c, **kwargs)``

        Return value is a tuple (*lags*, *c*, *line*) where:

          - *lags* are a length ``2*maxlags+1`` lag vector

          - *c* is the ``2*maxlags+1`` auto correlation vector

          - *line* is a :class:`~matplotlib.lines.Line2D` instance
             returned by :func:`~matplotlib.pyplot.plot`.

        The default *linestyle* is *None* and the default *marker* is
        'o', though these can be overridden with keyword args.  The
        cross correlation is performed with :func:`numpy.correlate`
        with *mode* = 2.

        If *usevlines* is *True*:

           :func:`~matplotlib.pyplot.vlines`
           rather than :func:`~matplotlib.pyplot.plot` is used to draw
           vertical lines from the origin to the xcorr.  Otherwise the
           plotstyle is determined by the kwargs, which are
           :class:`~matplotlib.lines.Line2D` properties.

           The return value is a tuple (*lags*, *c*, *linecol*, *b*)
           where *linecol* is the
           :class:`matplotlib.collections.LineCollection` instance and
           *b* is the *x*-axis.

        *maxlags* is a positive integer detailing the number of lags to show.
        The default value of *None* will return all ``(2*len(x)-1)`` lags.

        **Example:**

        :func:`~matplotlib.pyplot.xcorr` is top graph, and
        :func:`~matplotlib.pyplot.acorr` is bottom graph.

        .. plot:: mpl_examples/pylab_examples/xcorr_demo.py
        """

        Nx = len(x)
        if Nx != len(y):
            raise ValueError('x and y must be equal length')

        x = detrend(np.asarray(x))
        y = detrend(np.asarray(y))

        c = np.correlate(x, y, mode=2)

        if normed:
            c /= np.sqrt(np.dot(x, x) * np.dot(y, y))

        if maxlags is None:
            maxlags = Nx - 1

        if maxlags >= Nx or maxlags < 1:
            raise ValueError('maglags must be None or strictly '
                             'positive < %d' % Nx)

        lags = np.arange(-maxlags, maxlags + 1)
        c = c[Nx - 1 - maxlags:Nx + maxlags]

        if usevlines:
            a = self.vlines(lags, [0], c, **kwargs)
            b = self.axhline(**kwargs)
        else:

            kwargs.setdefault('marker', 'o')
            kwargs.setdefault('linestyle', 'None')
            a, = self.plot(lags, c, **kwargs)
            b = None
        return lags, c, a, b

    def _get_legend_handles(self, legend_handler_map=None):
        "return artists that will be used as handles for legend"
        handles_original = self.lines + self.patches + \
                           self.collections + self.containers

        # collections
        handler_map = mlegend.Legend.get_default_handler_map()

        if legend_handler_map is not None:
            handler_map = handler_map.copy()
            handler_map.update(legend_handler_map)

        handles = []
        for h in handles_original:
            if h.get_label() == "_nolegend_":  # .startswith('_'):
                continue
            if mlegend.Legend.get_legend_handler(handler_map, h):
                handles.append(h)

        return handles

    def get_legend_handles_labels(self, legend_handler_map=None):
        """
        Return handles and labels for legend

        ``ax.legend()`` is equivalent to ::

          h, l = ax.get_legend_handles_labels()
          ax.legend(h, l)

        """

        handles = []
        labels = []
        for handle in self._get_legend_handles(legend_handler_map):
            label = handle.get_label()
            if label and not label.startswith('_'):
                handles.append(handle)
                labels.append(label)

        return handles, labels

    def legend(self, *args, **kwargs):
        """
        Place a legend on the current axes.

        Call signature::

           legend(*args, **kwargs)

        Places legend at location *loc*.  Labels are a sequence of
        strings and *loc* can be a string or an integer specifying the
        legend location.

        To make a legend with existing lines::

           legend()

        :meth:`legend` by itself will try and build a legend using the label
        property of the lines/patches/collections.  You can set the label of
        a line by doing::

           plot(x, y, label='my data')

        or::

           line.set_label('my data').

        If label is set to '_nolegend_', the item will not be shown in
        legend.

        To automatically generate the legend from labels::

           legend( ('label1', 'label2', 'label3') )

        To make a legend for a list of lines and labels::

           legend( (line1, line2, line3), ('label1', 'label2', 'label3') )

        To make a legend at a given location, using a location argument::

           legend( ('label1', 'label2', 'label3'), loc='upper left')

        or::

           legend((line1, line2, line3), ('label1', 'label2', 'label3'), loc=2)

        The location codes are

          ===============   =============
          Location String   Location Code
          ===============   =============
          'best'            0
          'upper right'     1
          'upper left'      2
          'lower left'      3
          'lower right'     4
          'right'           5
          'center left'     6
          'center right'    7
          'lower center'    8
          'upper center'    9
          'center'          10
          ===============   =============


        Users can specify any arbitrary location for the legend using the
        *bbox_to_anchor* keyword argument. bbox_to_anchor can be an instance
        of BboxBase(or its derivatives) or a tuple of 2 or 4 floats.
        For example,

           loc = 'upper right', bbox_to_anchor = (0.5, 0.5)

        will place the legend so that the upper right corner of the legend at
        the center of the axes.

        The legend location can be specified in other coordinate, by using the
        *bbox_transform* keyword.

        The loc itslef can be a 2-tuple giving x,y of the lower-left corner of
        the legend in axes coords (*bbox_to_anchor* is ignored).


        Keyword arguments:

          *prop*: [ *None* | FontProperties | dict ]
            A :class:`matplotlib.font_manager.FontProperties`
            instance. If *prop* is a dictionary, a new instance will be
            created with *prop*. If *None*, use rc settings.

          *fontsize*: [size in points | 'xx-small' | 'x-small' | 'small' |
                      'medium' | 'large' | 'x-large' | 'xx-large']
            Set the font size.  May be either a size string, relative to
            the default font size, or an absolute font size in points. This
            argument is only used if prop is not specified.

          *numpoints*: integer
            The number of points in the legend for line

          *scatterpoints*: integer
            The number of points in the legend for scatter plot

          *scatteroffsets*: list of floats
            a list of yoffsets for scatter symbols in legend

          *markerscale*: [ *None* | scalar ]
            The relative size of legend markers vs. original. If *None*,
            use rc settings.

          *frameon*: [ *True* | *False* ]
            if *True*, draw a frame around the legend.
            The default is set by the rcParam 'legend.frameon'

          *fancybox*: [ *None* | *False* | *True* ]
            if *True*, draw a frame with a round fancybox.  If *None*,
            use rc settings

          *shadow*: [ *None* | *False* | *True* ]
            If *True*, draw a shadow behind legend. If *None*,
            use rc settings.

          *framealpha*: [*None* | float]
            If not None, alpha channel for legend frame. Default *None*.

          *ncol* : integer
            number of columns. default is 1

          *mode* : [ "expand" | *None* ]
            if mode is "expand", the legend will be horizontally expanded
            to fill the axes area (or *bbox_to_anchor*)

          *bbox_to_anchor*: an instance of BboxBase or a tuple of 2 or 4 floats
            the bbox that the legend will be anchored.

          *bbox_transform* : [ an instance of Transform | *None* ]
            the transform for the bbox. transAxes if *None*.

          *title* : string
            the legend title

        Padding and spacing between various elements use following
        keywords parameters. These values are measure in font-size
        units. e.g., a fontsize of 10 points and a handlelength=5
        implies a handlelength of 50 points.  Values from rcParams
        will be used if None.

        ================   ====================================================
        Keyword            Description
        ================   ====================================================
        borderpad          the fractional whitespace inside the legend border
        labelspacing       the vertical space between the legend entries
        handlelength       the length of the legend handles
        handletextpad      the pad between the legend handle and text
        borderaxespad      the pad between the axes and legend border
        columnspacing      the spacing between columns
        ================   ====================================================

        .. note::

           Not all kinds of artist are supported by the legend command.
           See :ref:`plotting-guide-legend` for details.

        **Example:**

        .. plot:: mpl_examples/api/legend_demo.py

        .. seealso::
            :ref:`plotting-guide-legend`.

        """

        if len(args) == 0:
            handles, labels = self.get_legend_handles_labels()
            if len(handles) == 0:
                warnings.warn("No labeled objects found. "
                              "Use label='...' kwarg on individual plots.")
                return None

        elif len(args) == 1:
            # LABELS
            labels = args[0]
            handles = [h for h, label in zip(self._get_legend_handles(),
                                             labels)]

        elif len(args) == 2:
            if is_string_like(args[1]) or isinstance(args[1], int):
                # LABELS, LOC
                labels, loc = args
                handles = [h for h, label in zip(self._get_legend_handles(),
                                                 labels)]
                kwargs['loc'] = loc
            else:
                # LINES, LABELS
                handles, labels = args

        elif len(args) == 3:
            # LINES, LABELS, LOC
            handles, labels, loc = args
            kwargs['loc'] = loc
        else:
            raise TypeError('Invalid arguments to legend')

        # Why do we need to call "flatten" here? -JJL
        # handles = cbook.flatten(handles)

        self.legend_ = mlegend.Legend(self, handles, labels, **kwargs)
        return self.legend_

    #### Specialized plotting

    def step(self, x, y, *args, **kwargs):
        """
        Make a step plot.

        Call signature::

          step(x, y, *args, **kwargs)

        Additional keyword args to :func:`step` are the same as those
        for :func:`~matplotlib.pyplot.plot`.

        *x* and *y* must be 1-D sequences, and it is assumed, but not checked,
        that *x* is uniformly increasing.

        Keyword arguments:

        *where*: [ 'pre' | 'post' | 'mid'  ]
          If 'pre', the interval from x[i] to x[i+1] has level y[i+1]

          If 'post', that interval has level y[i]

          If 'mid', the jumps in *y* occur half-way between the
          *x*-values.
        """

        where = kwargs.pop('where', 'pre')
        if where not in ('pre', 'post', 'mid'):
            raise ValueError("'where' argument to step must be "
                             "'pre', 'post' or 'mid'")
        usr_linestyle = kwargs.pop('linestyle', '')
        kwargs['linestyle'] = 'steps-' + where + usr_linestyle

        return self.plot(x, y, *args, **kwargs)

    @docstring.dedent_interpd
    def bar(self, left, height, width=0.8, bottom=None, **kwargs):
        """
        Make a bar plot.

        Make a bar plot with rectangles bounded by:

          `left`, `left` + `width`, `bottom`, `bottom` + `height`
                (left, right, bottom and top edges)

        Parameters
        ----------
        left : sequence of scalars
            the x coordinates of the left sides of the bars

        height : sequence of scalars
            the heights of the bars

        width : scalar or array-like, optional, default: 0.8
            the width(s) of the bars

        bottom : scalar or array-like, optional, default: None
            the y coordinate(s) of the bars

        color : scalar or array-like, optional
            the colors of the bars

        edgecolor : scalar or array-like, optional
            the colors of the bar edges

        linewidth : scalar or array-like, optional, default: None
            width of bar edge(s). If None, use default
            linewidth; If 0, don't draw edges.

        xerr : scalar or array-like, optional, default: None
            if not None, will be used to generate errorbar(s) on the bar chart

        yerr :scalar or array-like, optional, default: None
            if not None, will be used to generate errorbar(s) on the bar chart

        ecolor : scalar or array-like, optional, default: None
            specifies the color of errorbar(s)

        capsize : integer, optional, default: 3
           determines the length in points of the error bar caps

        error_kw :
            dictionary of kwargs to be passed to errorbar method. *ecolor* and
            *capsize* may be specified here rather than as independent kwargs.

        align : ['edge' | 'center'], optional, default: 'edge'
            If `edge`, aligns bars by their left edges (for vertical bars) and
            by their bottom edges (for horizontal bars). If `center`, interpret
            the `left` argument as the coordinates of the centers of the bars.

        orientation : 'vertical' | 'horizontal', optional, default: 'vertical'
            The orientation of the bars.

        log : boolean, optional, default: False
            If true, sets the axis to be log scale

        Returns
        -------
        :class:`matplotlib.patches.Rectangle` instances.

        Notes
        -----
        The optional arguments `color`, `edgecolor`, `linewidth`,
        `xerr`, and `yerr` can be either scalars or sequences of
        length equal to the number of bars.  This enables you to use
        bar as the basis for stacked bar charts, or candlestick plots.
        Detail: `xerr` and `yerr` are passed directly to
        :meth:`errorbar`, so they can also have shape 2xN for
        independent specification of lower and upper errors.

        Other optional kwargs:

        %(Rectangle)s

        **Example:** A stacked bar chart.

        .. plot:: mpl_examples/pylab_examples/bar_stacked.py
        """
        if not self._hold:
            self.cla()
        color = kwargs.pop('color', None)
        edgecolor = kwargs.pop('edgecolor', None)
        linewidth = kwargs.pop('linewidth', None)

        # Because xerr and yerr will be passed to errorbar,
        # most dimension checking and processing will be left
        # to the errorbar method.
        xerr = kwargs.pop('xerr', None)
        yerr = kwargs.pop('yerr', None)
        error_kw = kwargs.pop('error_kw', dict())
        ecolor = kwargs.pop('ecolor', None)
        capsize = kwargs.pop('capsize', 3)
        error_kw.setdefault('ecolor', ecolor)
        error_kw.setdefault('capsize', capsize)

        align = kwargs.pop('align', 'edge')
        orientation = kwargs.pop('orientation', 'vertical')
        log = kwargs.pop('log', False)
        label = kwargs.pop('label', '')

        def make_iterable(x):
            if not iterable(x):
                return [x]
            else:
                return x

        # make them safe to take len() of
        _left = left
        left = make_iterable(left)
        height = make_iterable(height)
        width = make_iterable(width)
        _bottom = bottom
        bottom = make_iterable(bottom)
        linewidth = make_iterable(linewidth)

        adjust_ylim = False
        adjust_xlim = False
        if orientation == 'vertical':
            self._process_unit_info(xdata=left, ydata=height, kwargs=kwargs)
            if log:
                self.set_yscale('log', nonposy='clip')
            # size width and bottom according to length of left
            if _bottom is None:
                if self.get_yscale() == 'log':
                    adjust_ylim = True
                else:
                    bottom = [0]
            nbars = len(left)
            if len(width) == 1:
                width *= nbars
            if len(bottom) == 1:
                bottom *= nbars
        elif orientation == 'horizontal':
            self._process_unit_info(xdata=width, ydata=bottom, kwargs=kwargs)
            if log:
                self.set_xscale('log', nonposx='clip')
            # size left and height according to length of bottom
            if _left is None:
                if self.get_xscale() == 'log':
                    adjust_xlim = True
                else:
                    left = [0]
            nbars = len(bottom)
            if len(left) == 1:
                left *= nbars
            if len(height) == 1:
                height *= nbars
        else:
            raise ValueError('invalid orientation: %s' % orientation)

        if len(linewidth) < nbars:
            linewidth *= nbars

        if color is None:
            color = [None] * nbars
        else:
            color = list(mcolors.colorConverter.to_rgba_array(color))
            if len(color) == 0:  # until to_rgba_array is changed
                color = [[0, 0, 0, 0]]
            if len(color) < nbars:
                color *= nbars

        if edgecolor is None:
            edgecolor = [None] * nbars
        else:
            edgecolor = list(mcolors.colorConverter.to_rgba_array(edgecolor))
            if len(edgecolor) == 0:     # until to_rgba_array is changed
                edgecolor = [[0, 0, 0, 0]]
            if len(edgecolor) < nbars:
                edgecolor *= nbars

        # FIXME: convert the following to proper input validation
        # raising ValueError; don't use assert for this.
        assert len(left) == nbars, ("incompatible sizes: argument 'left' must "
                                    "be length %d or scalar" % nbars)
        assert len(height) == nbars, ("incompatible sizes: argument 'height' "
                                      "must be length %d or scalar" %
                                      nbars)
        assert len(width) == nbars, ("incompatible sizes: argument 'width' "
                                     "must be length %d or scalar" %
                                     nbars)
        assert len(bottom) == nbars, ("incompatible sizes: argument 'bottom' "
                                      "must be length %d or scalar" %
                                      nbars)

        patches = []

        # lets do some conversions now since some types cannot be
        # subtracted uniformly
        if self.xaxis is not None:
            left = self.convert_xunits(left)
            width = self.convert_xunits(width)
            if xerr is not None:
                xerr = self.convert_xunits(xerr)

        if self.yaxis is not None:
            bottom = self.convert_yunits(bottom)
            height = self.convert_yunits(height)
            if yerr is not None:
                yerr = self.convert_yunits(yerr)

        if align == 'edge':
            pass
        elif align == 'center':
            if orientation == 'vertical':
                left = [left[i] - width[i] / 2. for i in xrange(len(left))]
            elif orientation == 'horizontal':
                bottom = [bottom[i] - height[i] / 2.
                          for i in xrange(len(bottom))]

        else:
            raise ValueError('invalid alignment: %s' % align)

        args = zip(left, bottom, width, height, color, edgecolor, linewidth)
        for l, b, w, h, c, e, lw in args:
            if h < 0:
                b += h
                h = abs(h)
            if w < 0:
                l += w
                w = abs(w)
            r = mpatches.Rectangle(
                xy=(l, b), width=w, height=h,
                facecolor=c,
                edgecolor=e,
                linewidth=lw,
                label='_nolegend_'
                )
            r.update(kwargs)
            r.get_path()._interpolation_steps = 100
            #print r.get_label(), label, 'label' in kwargs
            self.add_patch(r)
            patches.append(r)

        holdstate = self._hold
        self.hold(True)  # ensure hold is on before plotting errorbars

        if xerr is not None or yerr is not None:
            if orientation == 'vertical':
                # using list comps rather than arrays to preserve unit info
                x = [l + 0.5 * w for l, w in zip(left, width)]
                y = [b + h for b, h in zip(bottom, height)]

            elif orientation == 'horizontal':
                # using list comps rather than arrays to preserve unit info
                x = [l + w for l, w in zip(left, width)]
                y = [b + 0.5 * h for b, h in zip(bottom, height)]

            if "label" not in error_kw:
                error_kw["label"] = '_nolegend_'

            errorbar = self.errorbar(x, y,
                                     yerr=yerr, xerr=xerr,
                                     fmt=None, **error_kw)
        else:
            errorbar = None

        self.hold(holdstate)  # restore previous hold state

        if adjust_xlim:
            xmin, xmax = self.dataLim.intervalx
            xmin = np.amin([w for w in width if w > 0])
            if xerr is not None:
                xmin = xmin - np.amax(xerr)
            xmin = max(xmin * 0.9, 1e-100)
            self.dataLim.intervalx = (xmin, xmax)

        if adjust_ylim:
            ymin, ymax = self.dataLim.intervaly
            ymin = np.amin([h for h in height if h > 0])
            if yerr is not None:
                ymin = ymin - np.amax(yerr)
            ymin = max(ymin * 0.9, 1e-100)
            self.dataLim.intervaly = (ymin, ymax)
        self.autoscale_view()

        bar_container = BarContainer(patches, errorbar, label=label)
        self.add_container(bar_container)

        return bar_container

    @docstring.dedent_interpd
    def barh(self, bottom, width, height=0.8, left=None, **kwargs):
        """
        Make a horizontal bar plot.

        Call signature::

          barh(bottom, width, height=0.8, left=0, **kwargs)

        Make a horizontal bar plot with rectangles bounded by:

          *left*, *left* + *width*, *bottom*, *bottom* + *height*
                (left, right, bottom and top edges)

        *bottom*, *width*, *height*, and *left* can be either scalars
        or sequences

        Return value is a list of
        :class:`matplotlib.patches.Rectangle` instances.

        Required arguments:

          ========   ======================================================
          Argument   Description
          ========   ======================================================
          *bottom*   the vertical positions of the bottom edges of the bars
          *width*    the lengths of the bars
          ========   ======================================================

        Optional keyword arguments:

          ===============   ==========================================
          Keyword           Description
          ===============   ==========================================
          *height*          the heights (thicknesses) of the bars
          *left*            the x coordinates of the left edges of the
                            bars
          *color*           the colors of the bars
          *edgecolor*       the colors of the bar edges
          *linewidth*       width of bar edges; None means use default
                            linewidth; 0 means don't draw edges.
          *xerr*            if not None, will be used to generate
                            errorbars on the bar chart
          *yerr*            if not None, will be used to generate
                            errorbars on the bar chart
          *ecolor*          specifies the color of any errorbar
          *capsize*         (default 3) determines the length in
                            points of the error bar caps
          *align*           'edge' (default) | 'center'
          *log*             [False|True] False (default) leaves the
                            horizontal axis as-is; True sets it to log
                            scale
          ===============   ==========================================

        Setting *align* = 'edge' aligns bars by their bottom edges in
        bottom, while *align* = 'center' interprets these values as
        the *y* coordinates of the bar centers.

        The optional arguments *color*, *edgecolor*, *linewidth*,
        *xerr*, and *yerr* can be either scalars or sequences of
        length equal to the number of bars.  This enables you to use
        barh as the basis for stacked bar charts, or candlestick
        plots.

        other optional kwargs:

        %(Rectangle)s
        """

        patches = self.bar(left=left, height=height, width=width,
                           bottom=bottom, orientation='horizontal', **kwargs)
        return patches

    @docstring.dedent_interpd
    def broken_barh(self, xranges, yrange, **kwargs):
        """
        Plot horizontal bars.

        Call signature::

          broken_barh(self, xranges, yrange, **kwargs)

        A collection of horizontal bars spanning *yrange* with a sequence of
        *xranges*.

        Required arguments:

          =========   ==============================
          Argument    Description
          =========   ==============================
          *xranges*   sequence of (*xmin*, *xwidth*)
          *yrange*    sequence of (*ymin*, *ywidth*)
          =========   ==============================

        kwargs are
        :class:`matplotlib.collections.BrokenBarHCollection`
        properties:

        %(BrokenBarHCollection)s

        these can either be a single argument, ie::

          facecolors = 'black'

        or a sequence of arguments for the various bars, ie::

          facecolors = ('black', 'red', 'green')

        **Example:**

        .. plot:: mpl_examples/pylab_examples/broken_barh.py
        """
        col = mcoll.BrokenBarHCollection(xranges, yrange, **kwargs)
        self.add_collection(col, autolim=True)
        self.autoscale_view()

        return col

    def stem(self, *args, **kwargs):
        """
        Create a stem plot.

        Call signatures::

          stem(y, linefmt='b-', markerfmt='bo', basefmt='r-')
          stem(x, y, linefmt='b-', markerfmt='bo', basefmt='r-')

        A stem plot plots vertical lines (using *linefmt*) at each *x*
        location from the baseline to *y*, and places a marker there
        using *markerfmt*.  A horizontal line at 0 is is plotted using
        *basefmt*.

        If no *x* values are provided, the default is (0, 1, ..., len(y) - 1)

        Return value is a tuple (*markerline*, *stemlines*,
        *baseline*).

        .. seealso::
            This
            `document <http://www.mathworks.com/help/techdoc/ref/stem.html>`_
            for details.


        **Example:**

        .. plot:: mpl_examples/pylab_examples/stem_plot.py
        """
        remember_hold = self._hold
        if not self._hold:
            self.cla()
        self.hold(True)

        # Assume there's at least one data array
        y = np.asarray(args[0], dtype=np.float)
        args = args[1:]

        # Try a second one
        try:
            second = np.asarray(args[0], dtype=np.float)
            x, y = y, second
            args = args[1:]
        except (IndexError, ValueError):
            # The second array doesn't make sense, or it doesn't exist
            second = np.arange(len(y))
            x = second

        # Popping some defaults
        try:
            linefmt = kwargs.pop('linefmt', args[0])
        except IndexError:
            linefmt = kwargs.pop('linefmt', 'b-')
        try:
            markerfmt = kwargs.pop('markerfmt', args[1])
        except IndexError:
            markerfmt = kwargs.pop('markerfmt', 'bo')
        try:
            basefmt = kwargs.pop('basefmt', args[2])
        except IndexError:
            basefmt = kwargs.pop('basefmt', 'r-')

        bottom = kwargs.pop('bottom', None)
        label = kwargs.pop('label', None)

        markerline, = self.plot(x, y, markerfmt, label="_nolegend_")

        if bottom is None:
            bottom = 0

        stemlines = []
        for thisx, thisy in zip(x, y):
            l, = self.plot([thisx, thisx], [bottom, thisy], linefmt,
                           label="_nolegend_")
            stemlines.append(l)

        baseline, = self.plot([np.amin(x), np.amax(x)], [bottom, bottom],
                              basefmt, label="_nolegend_")

        self.hold(remember_hold)

        stem_container = StemContainer((markerline, stemlines, baseline),
                                       label=label)
        self.add_container(stem_container)

        return stem_container

    def pie(self, x, explode=None, labels=None, colors=None,
            autopct=None, pctdistance=0.6, shadow=False,
            labeldistance=1.1, startangle=None, radius=None):
        r"""
        Plot a pie chart.

        Call signature::

          pie(x, explode=None, labels=None,
              colors=('b', 'g', 'r', 'c', 'm', 'y', 'k', 'w'),
              autopct=None, pctdistance=0.6, shadow=False,
              labeldistance=1.1, startangle=None, radius=None)

        Make a pie chart of array *x*.  The fractional area of each
        wedge is given by x/sum(x).  If sum(x) <= 1, then the values
        of x give the fractional area directly and the array will not
        be normalized.  The wedges are plotted counterclockwise,
        by default starting from the x-axis.

        Keyword arguments:

          *explode*: [ *None* | len(x) sequence ]
            If not *None*, is a ``len(x)`` array which specifies the
            fraction of the radius with which to offset each wedge.

          *colors*: [ *None* | color sequence ]
            A sequence of matplotlib color args through which the pie chart
            will cycle.

          *labels*: [ *None* | len(x) sequence of strings ]
            A sequence of strings providing the labels for each wedge

          *autopct*: [ *None* | format string | format function ]
            If not *None*, is a string or function used to label the wedges
            with their numeric value.  The label will be placed inside the
            wedge.  If it is a format string, the label will be ``fmt%pct``.
            If it is a function, it will be called.

          *pctdistance*: scalar
            The ratio between the center of each pie slice and the
            start of the text generated by *autopct*.  Ignored if
            *autopct* is *None*; default is 0.6.

          *labeldistance*: scalar
            The radial distance at which the pie labels are drawn

          *shadow*: [ *False* | *True* ]
            Draw a shadow beneath the pie.

          *startangle*: [ *None* | Offset angle ]
            If not *None*, rotates the start of the pie chart by *angle*
            degrees counterclockwise from the x-axis.

          *radius*: [ *None* | scalar ]
          The radius of the pie, if *radius* is *None* it will be set to 1.

        The pie chart will probably look best if the figure and axes are
        square, or the Axes aspect is equal.  e.g.::

          figure(figsize=(8,8))
          ax = axes([0.1, 0.1, 0.8, 0.8])

        or::

          axes(aspect=1)

        Return value:
          If *autopct* is *None*, return the tuple (*patches*, *texts*):

            - *patches* is a sequence of
              :class:`matplotlib.patches.Wedge` instances

            - *texts* is a list of the label
              :class:`matplotlib.text.Text` instances.

          If *autopct* is not *None*, return the tuple (*patches*,
          *texts*, *autotexts*), where *patches* and *texts* are as
          above, and *autotexts* is a list of
          :class:`~matplotlib.text.Text` instances for the numeric
          labels.
        """
        self.set_frame_on(False)

        x = np.asarray(x).astype(np.float32)

        sx = float(x.sum())
        if sx > 1:
            x = np.divide(x, sx)

        if labels is None:
            labels = [''] * len(x)
        if explode is None:
            explode = [0] * len(x)
        assert(len(x) == len(labels))
        assert(len(x) == len(explode))
        if colors is None:
            colors = ('b', 'g', 'r', 'c', 'm', 'y', 'k', 'w')

        center = 0, 0
        if radius is None:
            radius = 1

        # Starting theta1 is the start fraction of the circle
        if startangle is None:
            theta1 = 0
        else:
            theta1 = startangle / 360.0

        texts = []
        slices = []
        autotexts = []

        i = 0
        for frac, label, expl in cbook.safezip(x, labels, explode):
            x, y = center
            theta2 = theta1 + frac
            thetam = 2 * math.pi * 0.5 * (theta1 + theta2)
            x += expl * math.cos(thetam)
            y += expl * math.sin(thetam)

            w = mpatches.Wedge((x, y), radius, 360. * theta1, 360. * theta2,
                      facecolor=colors[i % len(colors)])
            slices.append(w)
            self.add_patch(w)
            w.set_label(label)

            if shadow:
                # make sure to add a shadow after the call to
                # add_patch so the figure and transform props will be
                # set
                shad = mpatches.Shadow(w, -0.02, -0.02,
                              #props={'facecolor':w.get_facecolor()}
                              )
                shad.set_zorder(0.9 * w.get_zorder())
                shad.set_label('_nolegend_')
                self.add_patch(shad)

            xt = x + labeldistance * radius * math.cos(thetam)
            yt = y + labeldistance * radius * math.sin(thetam)
            label_alignment = xt > 0 and 'left' or 'right'

            t = self.text(xt, yt, label,
                          size=rcParams['xtick.labelsize'],
                          horizontalalignment=label_alignment,
                          verticalalignment='center')

            texts.append(t)

            if autopct is not None:
                xt = x + pctdistance * radius * math.cos(thetam)
                yt = y + pctdistance * radius * math.sin(thetam)
                if is_string_like(autopct):
                    s = autopct % (100. * frac)
                elif callable(autopct):
                    s = autopct(100. * frac)
                else:
                    raise TypeError(
                        'autopct must be callable or a format string')

                t = self.text(xt, yt, s,
                              horizontalalignment='center',
                              verticalalignment='center')
                autotexts.append(t)

            theta1 = theta2
            i += 1

        self.set_xlim((-1.25, 1.25))
        self.set_ylim((-1.25, 1.25))
        self.set_xticks([])
        self.set_yticks([])

        if autopct is None:
            return slices, texts
        else:
            return slices, texts, autotexts

    @docstring.dedent_interpd
    def errorbar(self, x, y, yerr=None, xerr=None,
                 fmt='-', ecolor=None, elinewidth=None, capsize=3,
                 barsabove=False, lolims=False, uplims=False,
                 xlolims=False, xuplims=False, errorevery=1, capthick=None,
                 **kwargs):
        """
        Plot an errorbar graph.

        Call signature::

          errorbar(x, y, yerr=None, xerr=None,
                   fmt='-', ecolor=None, elinewidth=None, capsize=3,
                   barsabove=False, lolims=False, uplims=False,
                   xlolims=False, xuplims=False, errorevery=1,
                   capthick=None)

        Plot *x* versus *y* with error deltas in *yerr* and *xerr*.
        Vertical errorbars are plotted if *yerr* is not *None*.
        Horizontal errorbars are plotted if *xerr* is not *None*.

        *x*, *y*, *xerr*, and *yerr* can all be scalars, which plots a
        single error bar at *x*, *y*.

        Optional keyword arguments:

          *xerr*/*yerr*: [ scalar | N, Nx1, or 2xN array-like ]
            If a scalar number, len(N) array-like object, or an Nx1
            array-like object, errorbars are drawn at +/-value relative
            to the data.

            If a sequence of shape 2xN, errorbars are drawn at -row1
            and +row2 relative to the data.

          *fmt*: '-'
            The plot format symbol. If *fmt* is *None*, only the
            errorbars are plotted.  This is used for adding
            errorbars to a bar plot, for example.

          *ecolor*: [ *None* | mpl color ]
            A matplotlib color arg which gives the color the errorbar lines;
            if *None*, use the marker color.

          *elinewidth*: scalar
            The linewidth of the errorbar lines. If *None*, use the linewidth.

          *capsize*: scalar
            The length of the error bar caps in points

          *capthick*: scalar
            An alias kwarg to *markeredgewidth* (a.k.a. - *mew*). This
            setting is a more sensible name for the property that
            controls the thickness of the error bar cap in points. For
            backwards compatibility, if *mew* or *markeredgewidth* are given,
            then they will over-ride *capthick*.  This may change in future
            releases.

          *barsabove*: [ *True* | *False* ]
            if *True*, will plot the errorbars above the plot
            symbols. Default is below.

          *lolims* / *uplims* / *xlolims* / *xuplims*: [ *False* | *True* ]
            These arguments can be used to indicate that a value gives
            only upper/lower limits. In that case a caret symbol is
            used to indicate this. lims-arguments may be of the same
            type as *xerr* and *yerr*.

          *errorevery*: positive integer
            subsamples the errorbars. e.g., if everyerror=5, errorbars for
            every 5-th datapoint will be plotted. The data plot itself still
            shows all data points.

        All other keyword arguments are passed on to the plot command for the
        markers. For example, this code makes big red squares with
        thick green edges::

          x,y,yerr = rand(3,10)
          errorbar(x, y, yerr, marker='s',
                   mfc='red', mec='green', ms=20, mew=4)

        where *mfc*, *mec*, *ms* and *mew* are aliases for the longer
        property names, *markerfacecolor*, *markeredgecolor*, *markersize*
        and *markeredgewith*.

        valid kwargs for the marker properties are

        %(Line2D)s

        Returns (*plotline*, *caplines*, *barlinecols*):

            *plotline*: :class:`~matplotlib.lines.Line2D` instance
                *x*, *y* plot markers and/or line

            *caplines*: list of error bar cap
                :class:`~matplotlib.lines.Line2D` instances
            *barlinecols*: list of
                :class:`~matplotlib.collections.LineCollection` instances for
                the horizontal and vertical error ranges.

        **Example:**

        .. plot:: mpl_examples/statistics/errorbar_demo.py

        """

        if errorevery < 1:
            raise ValueError(
                'errorevery has to be a strictly positive integer')

        self._process_unit_info(xdata=x, ydata=y, kwargs=kwargs)
        if not self._hold:
            self.cla()
        holdstate = self._hold
        self._hold = True

        label = kwargs.pop("label", None)

        # make sure all the args are iterable; use lists not arrays to
        # preserve units
        if not iterable(x):
            x = [x]

        if not iterable(y):
            y = [y]

        if xerr is not None:
            if not iterable(xerr):
                xerr = [xerr] * len(x)

        if yerr is not None:
            if not iterable(yerr):
                yerr = [yerr] * len(y)

        l0 = None

        if barsabove and fmt is not None:
            l0, = self.plot(x, y, fmt, label="_nolegend_", **kwargs)

        barcols = []
        caplines = []

        lines_kw = {'label': '_nolegend_'}
        if elinewidth:
            lines_kw['linewidth'] = elinewidth
        else:
            if 'linewidth' in kwargs:
                lines_kw['linewidth'] = kwargs['linewidth']
            if 'lw' in kwargs:
                lines_kw['lw'] = kwargs['lw']
        if 'transform' in kwargs:
            lines_kw['transform'] = kwargs['transform']
        if 'alpha' in kwargs:
            lines_kw['alpha'] = kwargs['alpha']
        if 'zorder' in kwargs:
            lines_kw['zorder'] = kwargs['zorder']

        # arrays fine here, they are booleans and hence not units
        if not iterable(lolims):
            lolims = np.asarray([lolims] * len(x), bool)
        else:
            lolims = np.asarray(lolims, bool)

        if not iterable(uplims):
            uplims = np.array([uplims] * len(x), bool)
        else:
            uplims = np.asarray(uplims, bool)

        if not iterable(xlolims):
            xlolims = np.array([xlolims] * len(x), bool)
        else:
            xlolims = np.asarray(xlolims, bool)

        if not iterable(xuplims):
            xuplims = np.array([xuplims] * len(x), bool)
        else:
            xuplims = np.asarray(xuplims, bool)

        everymask = np.arange(len(x)) % errorevery == 0

        def xywhere(xs, ys, mask):
            """
            return xs[mask], ys[mask] where mask is True but xs and
            ys are not arrays
            """
            assert len(xs) == len(ys)
            assert len(xs) == len(mask)
            xs = [thisx for thisx, b in zip(xs, mask) if b]
            ys = [thisy for thisy, b in zip(ys, mask) if b]
            return xs, ys

        if capsize > 0:
            plot_kw = {
                'ms': 2 * capsize,
                'label': '_nolegend_'}
            if capthick is not None:
                # 'mew' has higher priority, I believe,
                # if both 'mew' and 'markeredgewidth' exists.
                # So, save capthick to markeredgewidth so that
                # explicitly setting mew or markeredgewidth will
                # over-write capthick.
                plot_kw['markeredgewidth'] = capthick
            # For backwards-compat, allow explicit setting of
            # 'mew' or 'markeredgewidth' to over-ride capthick.
            if 'markeredgewidth' in kwargs:
                plot_kw['markeredgewidth'] = kwargs['markeredgewidth']
            if 'mew' in kwargs:
                plot_kw['mew'] = kwargs['mew']
            if 'transform' in kwargs:
                plot_kw['transform'] = kwargs['transform']
            if 'alpha' in kwargs:
                plot_kw['alpha'] = kwargs['alpha']
            if 'zorder' in kwargs:
                plot_kw['zorder'] = kwargs['zorder']

        if xerr is not None:
            if (iterable(xerr) and len(xerr) == 2 and
                iterable(xerr[0]) and iterable(xerr[1])):
                # using list comps rather than arrays to preserve units
                left = [thisx - thiserr for (thisx, thiserr)
                        in cbook.safezip(x, xerr[0])]
                right = [thisx + thiserr for (thisx, thiserr)
                         in cbook.safezip(x, xerr[1])]
            else:
                # using list comps rather than arrays to preserve units
                left = [thisx - thiserr for (thisx, thiserr)
                        in cbook.safezip(x, xerr)]
                right = [thisx + thiserr for (thisx, thiserr)
                         in cbook.safezip(x, xerr)]

            yo, _ = xywhere(y, right, everymask)
            lo, ro = xywhere(left, right, everymask)
            barcols.append(self.hlines(yo, lo, ro, **lines_kw))
            if capsize > 0:
                if xlolims.any():
                    # can't use numpy logical indexing since left and
                    # y are lists
                    leftlo, ylo = xywhere(left, y, xlolims & everymask)

                    caplines.extend(
                        self.plot(leftlo, ylo, ls='None',
                                  marker=mlines.CARETLEFT, **plot_kw))
                    xlolims = ~xlolims
                    leftlo, ylo = xywhere(left, y, xlolims & everymask)
                    caplines.extend(self.plot(leftlo, ylo, 'k|', **plot_kw))
                else:

                    leftlo, ylo = xywhere(left, y, everymask)
                    caplines.extend(self.plot(leftlo, ylo, 'k|', **plot_kw))

                if xuplims.any():

                    rightup, yup = xywhere(right, y, xuplims & everymask)
                    caplines.extend(
                        self.plot(rightup,  yup, ls='None',
                                  marker=mlines.CARETRIGHT, **plot_kw))
                    xuplims = ~xuplims
                    rightup, yup = xywhere(right, y, xuplims & everymask)
                    caplines.extend(self.plot(rightup, yup, 'k|', **plot_kw))
                else:
                    rightup, yup = xywhere(right, y, everymask)
                    caplines.extend(self.plot(rightup, yup, 'k|', **plot_kw))

        if yerr is not None:
            if (iterable(yerr) and len(yerr) == 2 and
                iterable(yerr[0]) and iterable(yerr[1])):
                # using list comps rather than arrays to preserve units
                lower = [thisy - thiserr for (thisy, thiserr)
                         in cbook.safezip(y, yerr[0])]
                upper = [thisy + thiserr for (thisy, thiserr)
                         in cbook.safezip(y, yerr[1])]
            else:
                # using list comps rather than arrays to preserve units
                lower = [thisy - thiserr for (thisy, thiserr)
                         in cbook.safezip(y, yerr)]
                upper = [thisy + thiserr for (thisy, thiserr)
                         in cbook.safezip(y, yerr)]

            xo, _ = xywhere(x, lower, everymask)
            lo, uo = xywhere(lower, upper, everymask)
            barcols.append(self.vlines(xo, lo, uo, **lines_kw))
            if capsize > 0:

                if lolims.any():
                    xlo, lowerlo = xywhere(x, lower, lolims & everymask)
                    caplines.extend(
                        self.plot(xlo, lowerlo, ls='None',
                                  marker=mlines.CARETDOWN, **plot_kw))
                    lolims = ~lolims
                    xlo, lowerlo = xywhere(x, lower, lolims & everymask)
                    caplines.extend(self.plot(xlo, lowerlo, 'k_', **plot_kw))
                else:
                    xlo, lowerlo = xywhere(x, lower, everymask)
                    caplines.extend(self.plot(xlo, lowerlo, 'k_', **plot_kw))

                if uplims.any():
                    xup, upperup = xywhere(x, upper, uplims & everymask)

                    caplines.extend(
                        self.plot(xup, upperup, ls='None',
                                  marker=mlines.CARETUP, **plot_kw))
                    uplims = ~uplims
                    xup, upperup = xywhere(x, upper, uplims & everymask)
                    caplines.extend(self.plot(xup, upperup, 'k_', **plot_kw))
                else:
                    xup, upperup = xywhere(x, upper, everymask)
                    caplines.extend(self.plot(xup, upperup, 'k_', **plot_kw))

        if not barsabove and fmt is not None:
            l0, = self.plot(x, y, fmt, **kwargs)

        if ecolor is None:
            if l0 is None:
                ecolor = self._get_lines.color_cycle.next()
            else:
                ecolor = l0.get_color()

        for l in barcols:
            l.set_color(ecolor)
        for l in caplines:
            l.set_color(ecolor)

        self.autoscale_view()
        self._hold = holdstate

        errorbar_container = ErrorbarContainer((l0, tuple(caplines),
                                                tuple(barcols)),
                                               has_xerr=(xerr is not None),
                                               has_yerr=(yerr is not None),
                                               label=label)
        self.containers.append(errorbar_container)

        return errorbar_container  # (l0, caplines, barcols)

    def boxplot(self, x, notch=False, sym='b+', vert=True, whis=1.5,
                positions=None, widths=None, patch_artist=False,
                bootstrap=None, usermedians=None, conf_intervals=None):
        """
        Make a box and whisker plot.

        Call signature::

          boxplot(x, notch=False, sym='+', vert=True, whis=1.5,
                  positions=None, widths=None, patch_artist=False,
                  bootstrap=None, usermedians=None, conf_intervals=None)

        Make a box and whisker plot for each column of *x* or each
        vector in sequence *x*.  The box extends from the lower to
        upper quartile values of the data, with a line at the median.
        The whiskers extend from the box to show the range of the
        data.  Flier points are those past the end of the whiskers.

        Function Arguments:

          *x* :
            Array or a sequence of vectors.

          *notch* : [ False (default) | True ]
            If False (default), produces a rectangular box plot.
            If True, will produce a notched box plot

          *sym* : [ default 'b+' ]
            The default symbol for flier points.
            Enter an empty string ('') if you don't want to show fliers.

          *vert* : [ False | True (default) ]
            If True (default), makes the boxes vertical.
            If False, makes horizontal boxes.

          *whis* : [ default 1.5 ]
            Defines the length of the whiskers as a function of the inner
            quartile range.  They extend to the most extreme data point
            within ( ``whis*(75%-25%)`` ) data range.

          *bootstrap* : [ *None* (default) | integer ]
            Specifies whether to bootstrap the confidence intervals
            around the median for notched boxplots. If bootstrap==None,
            no bootstrapping is performed, and notches are calculated
            using a Gaussian-based asymptotic approximation  (see McGill, R.,
            Tukey, J.W., and Larsen, W.A., 1978, and Kendall and Stuart,
            1967). Otherwise, bootstrap specifies the number of times to
            bootstrap the median to determine it's 95% confidence intervals.
            Values between 1000 and 10000 are recommended.

          *usermedians* : [ default None ]
            An array or sequence whose first dimension (or length) is
            compatible with *x*. This overrides the medians computed by
            matplotlib for each element of *usermedians* that is not None.
            When an element of *usermedians* == None, the median will be
            computed directly as normal.

          *conf_intervals* : [ default None ]
            Array or sequence whose first dimension (or length) is compatible
            with *x* and whose second dimension is 2. When the current element
            of *conf_intervals* is not None, the notch locations computed by
            matplotlib are overridden (assuming notch is True). When an
            element of *conf_intervals* is None, boxplot compute notches the
            method specified by the other kwargs (e.g., *bootstrap*).

          *positions* : [ default 1,2,...,n ]
            Sets the horizontal positions of the boxes. The ticks and limits
            are automatically set to match the positions.

          *widths* : [ default 0.5 ]
            Either a scalar or a vector and sets the width of each box. The
            default is 0.5, or ``0.15*(distance between extreme positions)``
            if that is smaller.

          *patch_artist* : [ False (default) | True ]
            If False produces boxes with the Line2D artist
            If True produces boxes with the Patch artist

        Returns a dictionary mapping each component of the boxplot
        to a list of the :class:`matplotlib.lines.Line2D`
        instances created. That dictionary has the following keys
        (assuming vertical boxplots):

            - boxes: the main body of the boxplot showing the quartiles
              and the median's confidence intervals if enabled.
            - medians: horizonal lines at the median of each box.
            - whiskers: the vertical lines extending to the most extreme,
              n-outlier data points.
            - caps: the horizontal lines at the ends of the whiskers.
            - fliers: points representing data that extend beyone the
              whiskers (outliers).

        **Example:**

        .. plot:: pyplots/boxplot_demo.py
        """
        def bootstrapMedian(data, N=5000):
            # determine 95% confidence intervals of the median
            M = len(data)
            percentile = [2.5, 97.5]
            estimate = np.zeros(N)
            for n in range(N):
                bsIndex = np.random.random_integers(0, M - 1, M)
                bsData = data[bsIndex]
                estimate[n] = mlab.prctile(bsData, 50)
            CI = mlab.prctile(estimate, percentile)
            return CI

        def computeConfInterval(data, med, iq, bootstrap):
            if bootstrap is not None:
                # Do a bootstrap estimate of notch locations.
                # get conf. intervals around median
                CI = bootstrapMedian(data, N=bootstrap)
                notch_min = CI[0]
                notch_max = CI[1]
            else:
                # Estimate notch locations using Gaussian-based
                # asymptotic approximation.
                #
                # For discussion: McGill, R., Tukey, J.W.,
                # and Larsen, W.A. (1978) "Variations of
                # Boxplots", The American Statistician, 32:12-16.
                N = len(data)
                notch_min = med - 1.57 * iq / np.sqrt(N)
                notch_max = med + 1.57 * iq / np.sqrt(N)
            return notch_min, notch_max

        if not self._hold:
            self.cla()
        holdStatus = self._hold
        whiskers, caps, boxes, medians, fliers = [], [], [], [], []

        # convert x to a list of vectors
        if hasattr(x, 'shape'):
            if len(x.shape) == 1:
                if hasattr(x[0], 'shape'):
                    x = list(x)
                else:
                    x = [x, ]
            elif len(x.shape) == 2:
                nr, nc = x.shape
                if nr == 1:
                    x = [x]
                elif nc == 1:
                    x = [x.ravel()]
                else:
                    x = [x[:, i] for i in xrange(nc)]
            else:
                raise ValueError("input x can have no more than 2 dimensions")
        if not hasattr(x[0], '__len__'):
            x = [x]
        col = len(x)

        # sanitize user-input medians
        msg1 = "usermedians must either be a list/tuple or a 1d array"
        msg2 = "usermedians' length must be compatible with x"
        if usermedians is not None:
            if hasattr(usermedians, 'shape'):
                if len(usermedians.shape) != 1:
                    raise ValueError(msg1)
                elif usermedians.shape[0] != col:
                    raise ValueError(msg2)
            elif len(usermedians) != col:
                raise ValueError(msg2)

        #sanitize user-input confidence intervals
        msg1 = "conf_intervals must either be a list of tuples or a 2d array"
        msg2 = "conf_intervals' length must be compatible with x"
        msg3 = "each conf_interval, if specificied, must have two values"
        if conf_intervals is not None:
            if hasattr(conf_intervals, 'shape'):
                if len(conf_intervals.shape) != 2:
                    raise ValueError(msg1)
                elif conf_intervals.shape[0] != col:
                    raise ValueError(msg2)
                elif conf_intervals.shape[1] == 2:
                    raise ValueError(msg3)
            else:
                if len(conf_intervals) != col:
                    raise ValueError(msg2)
                for ci in conf_intervals:
                    if ci is not None and len(ci) != 2:
                        raise ValueError(msg3)

        # get some plot info
        if positions is None:
            positions = range(1, col + 1)
        if widths is None:
            distance = max(positions) - min(positions)
            widths = min(0.15 * max(distance, 1.0), 0.5)
        if isinstance(widths, float) or isinstance(widths, int):
            widths = np.ones((col,), float) * widths

        # loop through columns, adding each to plot
        self.hold(True)
        for i, pos in enumerate(positions):
            d = np.ravel(x[i])
            row = len(d)
            if row == 0:
                # no data, skip this position
                continue

            # get median and quartiles
            q1, med, q3 = mlab.prctile(d, [25, 50, 75])

            # replace with input medians if available
            if usermedians is not None:
                if usermedians[i] is not None:
                    med = usermedians[i]

            # get high extreme
            iq = q3 - q1
            hi_val = q3 + whis * iq
            wisk_hi = np.compress(d <= hi_val, d)
            if len(wisk_hi) == 0:
                wisk_hi = q3
            else:
                wisk_hi = max(wisk_hi)
            # get low extreme
            lo_val = q1 - whis * iq
            wisk_lo = np.compress(d >= lo_val, d)
            if len(wisk_lo) == 0:
                wisk_lo = q1
            else:
                wisk_lo = min(wisk_lo)
            # get fliers - if we are showing them
            flier_hi = []
            flier_lo = []
            flier_hi_x = []
            flier_lo_x = []
            if len(sym) != 0:
                flier_hi = np.compress(d > wisk_hi, d)
                flier_lo = np.compress(d < wisk_lo, d)
                flier_hi_x = np.ones(flier_hi.shape[0]) * pos
                flier_lo_x = np.ones(flier_lo.shape[0]) * pos

            # get x locations for fliers, whisker, whisker cap and box sides
            box_x_min = pos - widths[i] * 0.5
            box_x_max = pos + widths[i] * 0.5

            wisk_x = np.ones(2) * pos

            cap_x_min = pos - widths[i] * 0.25
            cap_x_max = pos + widths[i] * 0.25
            cap_x = [cap_x_min, cap_x_max]

            # get y location for median
            med_y = [med, med]

            # calculate 'notch' plot
            if notch:
                # conf. intervals from user, if available
                if (conf_intervals is not None and
                    conf_intervals[i] is not None):
                    notch_max = np.max(conf_intervals[i])
                    notch_min = np.min(conf_intervals[i])
                else:
                    notch_min, notch_max = computeConfInterval(d, med, iq,
                                                               bootstrap)

                # make our notched box vectors
                box_x = [box_x_min, box_x_max, box_x_max, cap_x_max, box_x_max,
                         box_x_max, box_x_min, box_x_min, cap_x_min, box_x_min,
                         box_x_min]
                box_y = [q1, q1, notch_min, med, notch_max, q3, q3, notch_max,
                         med, notch_min, q1]
                # make our median line vectors
                med_x = [cap_x_min, cap_x_max]
                med_y = [med, med]
            # calculate 'regular' plot
            else:
                # make our box vectors
                box_x = [box_x_min, box_x_max, box_x_max, box_x_min, box_x_min]
                box_y = [q1, q1, q3, q3, q1]
                # make our median line vectors
                med_x = [box_x_min, box_x_max]

            def to_vc(xs, ys):
                # convert arguments to verts and codes
                verts = []
                #codes = []
                for xi, yi in zip(xs, ys):
                    verts.append((xi, yi))
                verts.append((0, 0))  # ignored
                codes = [mpath.Path.MOVETO] + \
                        [mpath.Path.LINETO] * (len(verts) - 2) + \
                        [mpath.Path.CLOSEPOLY]
                return verts, codes

            def patch_list(xs, ys):
                verts, codes = to_vc(xs, ys)
                path = mpath.Path(verts, codes)
                patch = mpatches.PathPatch(path)
                self.add_artist(patch)
                return [patch]

            # vertical or horizontal plot?
            if vert:

                def doplot(*args):
                    return self.plot(*args)

                def dopatch(xs, ys):
                    return patch_list(xs, ys)
            else:

                def doplot(*args):
                    shuffled = []
                    for i in xrange(0, len(args), 3):
                        shuffled.extend([args[i + 1], args[i], args[i + 2]])
                    return self.plot(*shuffled)

                def dopatch(xs, ys):
                    xs, ys = ys, xs  # flip X, Y
                    return patch_list(xs, ys)

            if patch_artist:
                median_color = 'k'
            else:
                median_color = 'r'

            whiskers.extend(doplot(wisk_x, [q1, wisk_lo], 'b--',
                                   wisk_x, [q3, wisk_hi], 'b--'))
            caps.extend(doplot(cap_x, [wisk_hi, wisk_hi], 'k-',
                               cap_x, [wisk_lo, wisk_lo], 'k-'))
            if patch_artist:
                boxes.extend(dopatch(box_x, box_y))
            else:
                boxes.extend(doplot(box_x, box_y, 'b-'))

            medians.extend(doplot(med_x, med_y, median_color + '-'))
            fliers.extend(doplot(flier_hi_x, flier_hi, sym,
                                 flier_lo_x, flier_lo, sym))

        # fix our axes/ticks up a little
        if vert:
            setticks, setlim = self.set_xticks, self.set_xlim
        else:
            setticks, setlim = self.set_yticks, self.set_ylim

        newlimits = min(positions) - 0.5, max(positions) + 0.5
        setlim(newlimits)
        setticks(positions)

        # reset hold status
        self.hold(holdStatus)

        return dict(whiskers=whiskers, caps=caps, boxes=boxes,
                    medians=medians, fliers=fliers)

    @docstring.dedent_interpd
    def scatter(self, x, y, s=20, c='b', marker='o', cmap=None, norm=None,
                vmin=None, vmax=None, alpha=None, linewidths=None,
                verts=None, **kwargs):
        """
        Make a scatter plot of x vs y, where x and y are sequence like objects
        of the same lengths.

        Parameters
        ----------
        x, y : array_like, shape (n, )
            Input data

        s : scalar or array_like, shape (n, ), optional, default: 20
            size in points^2.

        c : color or sequence of color, optional, default : 'b'
            `c` can be a single color format string, or a sequence of color
            specifications of length `N`, or a sequence of `N` numbers to be
            mapped to colors using the `cmap` and `norm` specified via kwargs
            (see below). Note that `c` should not be a single numeric RGB or
            RGBA sequence because that is indistinguishable from an array of
            values to be colormapped.  `c` can be a 2-D array in which the
            rows are RGB or RGBA, however.

        marker : `~matplotlib.markers.MarkerStyle`, optional, default: 'o'
            See `~matplotlib.markers` for more information on the different
            styles of markers scatter supports.

        cmap : `~matplotlib.colors.Colormap`, optional, default: None
            A `~matplotlib.colors.Colormap` instance or registered name.
            `cmap` is only used if `c` is an array of floats. If None,
            defaults to rc `image.cmap`.

        norm : `~matplotlib.colors.Normalize`, optional, default: None
            A `~matplotlib.colors.Normalize` instance is used to scale
            luminance data to 0, 1. `norm` is only used if `c` is an array of
            floats. If `None`, use the default :func:`normalize`.

        vmin, vmax : scalar, optional, default: None
            `vmin` and `vmax` are used in conjunction with `norm` to normalize
            luminance data.  If either are `None`, the min and max of the
            color array is used.  Note if you pass a `norm` instance, your
            settings for `vmin` and `vmax` will be ignored.

        alpha : scalar, optional, default: None
            The alpha blending value, between 0 (transparent) and 1 (opaque)

        linewidths : scalar or array_like, optional, default: None
            If None, defaults to (lines.linewidth,).  Note that this is a
            tuple, and if you set the linewidths argument you must set it as a
            sequence of floats, as required by
            `~matplotlib.collections.RegularPolyCollection`.

        Returns
        -------
        paths : `~matplotlib.collections.PathCollection`

        Other parameters
        ----------------
        kwargs : `~matplotlib.collections.Collection` properties

        Notes
        ------
        Any or all of `x`, `y`, `s`, and `c` may be masked arrays, in
        which case all masks will be combined and only unmasked points
        will be plotted.

        Examples
        --------
        .. plot:: mpl_examples/shapes_and_collections/scatter_demo.py

        """

        if not self._hold:
            self.cla()

        self._process_unit_info(xdata=x, ydata=y, kwargs=kwargs)
        x = self.convert_xunits(x)
        y = self.convert_yunits(y)

        # np.ma.ravel yields an ndarray, not a masked array,
        # unless its argument is a masked array.
        x = np.ma.ravel(x)
        y = np.ma.ravel(y)
        if x.size != y.size:
            raise ValueError("x and y must be the same size")

        s = np.ma.ravel(s)  # This doesn't have to match x, y in size.

        c_is_stringy = is_string_like(c) or is_sequence_of_strings(c)
        if not c_is_stringy:
            c = np.asanyarray(c)
            if c.size == x.size:
                c = np.ma.ravel(c)

        x, y, s, c = cbook.delete_masked_points(x, y, s, c)

        scales = s   # Renamed for readability below.

        if c_is_stringy:
            colors = mcolors.colorConverter.to_rgba_array(c, alpha)
        else:
            # The inherent ambiguity is resolved in favor of color
            # mapping, not interpretation as rgb or rgba:
            if c.size == x.size:
                colors = None  # use cmap, norm after collection is created
            else:
                colors = mcolors.colorConverter.to_rgba_array(c, alpha)

        faceted = kwargs.pop('faceted', None)
        edgecolors = kwargs.get('edgecolors', None)
        if faceted is not None:
            warnings.warn("The faceted option is deprecated. "
                          "Please use edgecolor instead. Will "
                          "be removed in 1.4", mplDeprecation)
            if faceted:
                edgecolors = None
            else:
                edgecolors = 'none'

        # to be API compatible
        if marker is None and not (verts is None):
            marker = (verts, 0)
            verts = None

        marker_obj = mmarkers.MarkerStyle(marker)
        path = marker_obj.get_path().transformed(
            marker_obj.get_transform())
        if not marker_obj.is_filled():
            edgecolors = 'face'

        collection = mcoll.PathCollection(
                (path,), scales,
                facecolors=colors,
                edgecolors=edgecolors,
                linewidths=linewidths,
                offsets=zip(x, y),
                transOffset=kwargs.pop('transform', self.transData),
                )
        collection.set_transform(mtransforms.IdentityTransform())
        collection.set_alpha(alpha)
        collection.update(kwargs)

        if colors is None:
            if norm is not None:
                assert(isinstance(norm, mcolors.Normalize))
            collection.set_array(np.asarray(c))
            collection.set_cmap(cmap)
            collection.set_norm(norm)

            if vmin is not None or vmax is not None:
                collection.set_clim(vmin, vmax)
            else:
                collection.autoscale_None()

        # The margin adjustment is a hack to deal with the fact that we don't
        # want to transform all the symbols whose scales are in points
        # to data coords to get the exact bounding box for efficiency
        # reasons.  It can be done right if this is deemed important.
        # Also, only bother with this padding if there is anything to draw.
        if self._xmargin < 0.05 and x.size > 0:
            self.set_xmargin(0.05)

        if self._ymargin < 0.05 and x.size > 0:
            self.set_ymargin(0.05)

        self.add_collection(collection)
        self.autoscale_view()

        return collection

    @docstring.dedent_interpd
    def hexbin(self, x, y, C=None, gridsize=100, bins=None,
               xscale='linear', yscale='linear', extent=None,
               cmap=None, norm=None, vmin=None, vmax=None,
               alpha=None, linewidths=None, edgecolors='none',
               reduce_C_function=np.mean, mincnt=None, marginals=False,
               **kwargs):
        """
        Make a hexagonal binning plot.

        Call signature::

           hexbin(x, y, C = None, gridsize = 100, bins = None,
                  xscale = 'linear', yscale = 'linear',
                  cmap=None, norm=None, vmin=None, vmax=None,
                  alpha=None, linewidths=None, edgecolors='none'
                  reduce_C_function = np.mean, mincnt=None, marginals=True
                  **kwargs)

        Make a hexagonal binning plot of *x* versus *y*, where *x*,
        *y* are 1-D sequences of the same length, *N*. If *C* is *None*
        (the default), this is a histogram of the number of occurences
        of the observations at (x[i],y[i]).

        If *C* is specified, it specifies values at the coordinate
        (x[i],y[i]). These values are accumulated for each hexagonal
        bin and then reduced according to *reduce_C_function*, which
        defaults to numpy's mean function (np.mean). (If *C* is
        specified, it must also be a 1-D sequence of the same length
        as *x* and *y*.)

        *x*, *y* and/or *C* may be masked arrays, in which case only
        unmasked points will be plotted.

        Optional keyword arguments:

        *gridsize*: [ 100 | integer ]
           The number of hexagons in the *x*-direction, default is
           100. The corresponding number of hexagons in the
           *y*-direction is chosen such that the hexagons are
           approximately regular. Alternatively, gridsize can be a
           tuple with two elements specifying the number of hexagons
           in the *x*-direction and the *y*-direction.

        *bins*: [ *None* | 'log' | integer | sequence ]
           If *None*, no binning is applied; the color of each hexagon
           directly corresponds to its count value.

           If 'log', use a logarithmic scale for the color
           map. Internally, :math:`log_{10}(i+1)` is used to
           determine the hexagon color.

           If an integer, divide the counts in the specified number
           of bins, and color the hexagons accordingly.

           If a sequence of values, the values of the lower bound of
           the bins to be used.

        *xscale*: [ 'linear' | 'log' ]
           Use a linear or log10 scale on the horizontal axis.

        *scale*: [ 'linear' | 'log' ]
           Use a linear or log10 scale on the vertical axis.

        *mincnt*: [ *None* | a positive integer ]
           If not *None*, only display cells with more than *mincnt*
           number of points in the cell

        *marginals*: [ *True* | *False* ]
           if marginals is *True*, plot the marginal density as
           colormapped rectagles along the bottom of the x-axis and
           left of the y-axis

        *extent*: [ *None* | scalars (left, right, bottom, top) ]
           The limits of the bins. The default assigns the limits
           based on gridsize, x, y, xscale and yscale.

        Other keyword arguments controlling color mapping and normalization
        arguments:

        *cmap*: [ *None* | Colormap ]
           a :class:`matplotlib.colors.Colormap` instance. If *None*,
           defaults to rc ``image.cmap``.

        *norm*: [ *None* | Normalize ]
           :class:`matplotlib.colors.Normalize` instance is used to
           scale luminance data to 0,1.

        *vmin* / *vmax*: scalar
           *vmin* and *vmax* are used in conjunction with *norm* to normalize
           luminance data.  If either are *None*, the min and max of the color
           array *C* is used.  Note if you pass a norm instance, your settings
           for *vmin* and *vmax* will be ignored.

        *alpha*: scalar between 0 and 1, or *None*
           the alpha value for the patches

        *linewidths*: [ *None* | scalar ]
           If *None*, defaults to rc lines.linewidth. Note that this
           is a tuple, and if you set the linewidths argument you
           must set it as a sequence of floats, as required by
           :class:`~matplotlib.collections.RegularPolyCollection`.

        Other keyword arguments controlling the Collection properties:

        *edgecolors*: [ *None* | ``'none'`` | mpl color | color sequence ]
           If ``'none'``, draws the edges in the same color as the fill color.
           This is the default, as it avoids unsightly unpainted pixels
           between the hexagons.

           If *None*, draws the outlines in the default color.

           If a matplotlib color arg or sequence of rgba tuples, draws the
           outlines in the specified color.

        Here are the standard descriptions of all the
        :class:`~matplotlib.collections.Collection` kwargs:

        %(Collection)s

        The return value is a
        :class:`~matplotlib.collections.PolyCollection` instance; use
        :meth:`~matplotlib.collections.PolyCollection.get_array` on
        this :class:`~matplotlib.collections.PolyCollection` to get
        the counts in each hexagon. If *marginals* is *True*, horizontal
        bar and vertical bar (both PolyCollections) will be attached
        to the return collection as attributes *hbar* and *vbar*.


        **Example:**

        .. plot:: mpl_examples/pylab_examples/hexbin_demo.py

        """

        if not self._hold:
            self.cla()

        self._process_unit_info(xdata=x, ydata=y, kwargs=kwargs)

        x, y, C = cbook.delete_masked_points(x, y, C)

        # Set the size of the hexagon grid
        if iterable(gridsize):
            nx, ny = gridsize
        else:
            nx = gridsize
            ny = int(nx / math.sqrt(3))
        # Count the number of data in each hexagon
        x = np.array(x, float)
        y = np.array(y, float)
        if xscale == 'log':
            if np.any(x <= 0.0):
                raise ValueError("x contains non-positive values, so can not"
                                 " be log-scaled")
            x = np.log10(x)
        if yscale == 'log':
            if np.any(y <= 0.0):
                raise ValueError("y contains non-positive values, so can not"
                                 " be log-scaled")
            y = np.log10(y)
        if extent is not None:
            xmin, xmax, ymin, ymax = extent
        else:
            xmin = np.amin(x)
            xmax = np.amax(x)
            ymin = np.amin(y)
            ymax = np.amax(y)
        # In the x-direction, the hexagons exactly cover the region from
        # xmin to xmax. Need some padding to avoid roundoff errors.
        padding = 1.e-9 * (xmax - xmin)
        xmin -= padding
        xmax += padding
        sx = (xmax - xmin) / nx
        sy = (ymax - ymin) / ny

        if marginals:
            xorig = x.copy()
            yorig = y.copy()

        x = (x - xmin) / sx
        y = (y - ymin) / sy
        ix1 = np.round(x).astype(int)
        iy1 = np.round(y).astype(int)
        ix2 = np.floor(x).astype(int)
        iy2 = np.floor(y).astype(int)

        nx1 = nx + 1
        ny1 = ny + 1
        nx2 = nx
        ny2 = ny
        n = nx1 * ny1 + nx2 * ny2

        d1 = (x - ix1) ** 2 + 3.0 * (y - iy1) ** 2
        d2 = (x - ix2 - 0.5) ** 2 + 3.0 * (y - iy2 - 0.5) ** 2
        bdist = (d1 < d2)
        if C is None:
            accum = np.zeros(n)
            # Create appropriate views into "accum" array.
            lattice1 = accum[:nx1 * ny1]
            lattice2 = accum[nx1 * ny1:]
            lattice1.shape = (nx1, ny1)
            lattice2.shape = (nx2, ny2)

            for i in xrange(len(x)):
                if bdist[i]:
                    if ((ix1[i] >= 0) and (ix1[i] < nx1) and
                        (iy1[i] >= 0) and (iy1[i] < ny1)):
                        lattice1[ix1[i], iy1[i]] += 1
                else:
                    if ((ix2[i] >= 0) and (ix2[i] < nx2) and
                        (iy2[i] >= 0) and (iy2[i] < ny2)):
                        lattice2[ix2[i], iy2[i]] += 1

            # threshold
            if mincnt is not None:
                for i in xrange(nx1):
                    for j in xrange(ny1):
                        if lattice1[i, j] < mincnt:
                            lattice1[i, j] = np.nan
                for i in xrange(nx2):
                    for j in xrange(ny2):
                        if lattice2[i, j] < mincnt:
                            lattice2[i, j] = np.nan
            accum = np.hstack((lattice1.astype(float).ravel(),
                               lattice2.astype(float).ravel()))
            good_idxs = ~np.isnan(accum)

        else:
            if mincnt is None:
                mincnt = 0

            # create accumulation arrays
            lattice1 = np.empty((nx1, ny1), dtype=object)
            for i in xrange(nx1):
                for j in xrange(ny1):
                    lattice1[i, j] = []
            lattice2 = np.empty((nx2, ny2), dtype=object)
            for i in xrange(nx2):
                for j in xrange(ny2):
                    lattice2[i, j] = []

            for i in xrange(len(x)):
                if bdist[i]:
                    if ((ix1[i] >= 0) and (ix1[i] < nx1) and
                        (iy1[i] >= 0) and (iy1[i] < ny1)):
                        lattice1[ix1[i], iy1[i]].append(C[i])
                else:
                    if ((ix2[i] >= 0) and (ix2[i] < nx2) and
                        (iy2[i] >= 0) and (iy2[i] < ny2)):
                        lattice2[ix2[i], iy2[i]].append(C[i])

            for i in xrange(nx1):
                for j in xrange(ny1):
                    vals = lattice1[i, j]
                    if len(vals) > mincnt:
                        lattice1[i, j] = reduce_C_function(vals)
                    else:
                        lattice1[i, j] = np.nan
            for i in xrange(nx2):
                for j in xrange(ny2):
                    vals = lattice2[i, j]
                    if len(vals) > mincnt:
                        lattice2[i, j] = reduce_C_function(vals)
                    else:
                        lattice2[i, j] = np.nan

            accum = np.hstack((lattice1.astype(float).ravel(),
                               lattice2.astype(float).ravel()))
            good_idxs = ~np.isnan(accum)

        offsets = np.zeros((n, 2), float)
        offsets[:nx1 * ny1, 0] = np.repeat(np.arange(nx1), ny1)
        offsets[:nx1 * ny1, 1] = np.tile(np.arange(ny1), nx1)
        offsets[nx1 * ny1:, 0] = np.repeat(np.arange(nx2) + 0.5, ny2)
        offsets[nx1 * ny1:, 1] = np.tile(np.arange(ny2), nx2) + 0.5
        offsets[:, 0] *= sx
        offsets[:, 1] *= sy
        offsets[:, 0] += xmin
        offsets[:, 1] += ymin
        # remove accumulation bins with no data
        offsets = offsets[good_idxs, :]
        accum = accum[good_idxs]

        polygon = np.zeros((6, 2), float)
        polygon[:, 0] = sx * np.array([0.5, 0.5, 0.0, -0.5, -0.5, 0.0])
        polygon[:, 1] = sy * np.array([-0.5, 0.5, 1.0,  0.5, -0.5, -1.0]) / 3.0

        if edgecolors == 'none':
            edgecolors = 'face'

        if xscale == 'log' or yscale == 'log':
            polygons = np.expand_dims(polygon, 0) + np.expand_dims(offsets, 1)
            if xscale == 'log':
                polygons[:, :, 0] = 10.0 ** polygons[:, :, 0]
                xmin = 10.0 ** xmin
                xmax = 10.0 ** xmax
                self.set_xscale(xscale)
            if yscale == 'log':
                polygons[:, :, 1] = 10.0 ** polygons[:, :, 1]
                ymin = 10.0 ** ymin
                ymax = 10.0 ** ymax
                self.set_yscale(yscale)
            collection = mcoll.PolyCollection(
                polygons,
                edgecolors=edgecolors,
                linewidths=linewidths,
                )
        else:
            collection = mcoll.PolyCollection(
                [polygon],
                edgecolors=edgecolors,
                linewidths=linewidths,
                offsets=offsets,
                transOffset=mtransforms.IdentityTransform(),
                offset_position="data"
                )

        if isinstance(norm, mcolors.LogNorm):
            if (accum == 0).any():
                # make sure we have not zeros
                accum += 1

        # autoscale the norm with curren accum values if it hasn't
        # been set
        if norm is not None:
            if norm.vmin is None and norm.vmax is None:
                norm.autoscale(accum)

        # Transform accum if needed
        if bins == 'log':
            accum = np.log10(accum + 1)
        elif bins != None:
            if not iterable(bins):
                minimum, maximum = min(accum), max(accum)
                bins -= 1  # one less edge than bins
                bins = minimum + (maximum - minimum) * np.arange(bins) / bins
            bins = np.sort(bins)
            accum = bins.searchsorted(accum)

        if norm is not None:
            assert(isinstance(norm, mcolors.Normalize))
        collection.set_array(accum)
        collection.set_cmap(cmap)
        collection.set_norm(norm)
        collection.set_alpha(alpha)
        collection.update(kwargs)

        if vmin is not None or vmax is not None:
            collection.set_clim(vmin, vmax)
        else:
            collection.autoscale_None()

        corners = ((xmin, ymin), (xmax, ymax))
        self.update_datalim(corners)
        self.autoscale_view(tight=True)

        # add the collection last
        self.add_collection(collection)
        if not marginals:
            return collection

        if C is None:
            C = np.ones(len(x))

        def coarse_bin(x, y, coarse):
            ind = coarse.searchsorted(x).clip(0, len(coarse) - 1)
            mus = np.zeros(len(coarse))
            for i in range(len(coarse)):
                mu = reduce_C_function(y[ind == i])
                mus[i] = mu
            return mus

        coarse = np.linspace(xmin, xmax, gridsize)

        xcoarse = coarse_bin(xorig, C, coarse)
        valid = ~np.isnan(xcoarse)
        verts, values = [], []
        for i, val in enumerate(xcoarse):
            thismin = coarse[i]
            if i < len(coarse) - 1:
                thismax = coarse[i + 1]
            else:
                thismax = thismin + np.diff(coarse)[-1]

            if not valid[i]:
                continue

            verts.append([(thismin, 0),
                          (thismin, 0.05),
                          (thismax, 0.05),
                          (thismax, 0)])
            values.append(val)

        values = np.array(values)
        trans = mtransforms.blended_transform_factory(
            self.transData, self.transAxes)

        hbar = mcoll.PolyCollection(verts, transform=trans, edgecolors='face')

        hbar.set_array(values)
        hbar.set_cmap(cmap)
        hbar.set_norm(norm)
        hbar.set_alpha(alpha)
        hbar.update(kwargs)
        self.add_collection(hbar)

        coarse = np.linspace(ymin, ymax, gridsize)
        ycoarse = coarse_bin(yorig, C, coarse)
        valid = ~np.isnan(ycoarse)
        verts, values = [], []
        for i, val in enumerate(ycoarse):
            thismin = coarse[i]
            if i < len(coarse) - 1:
                thismax = coarse[i + 1]
            else:
                thismax = thismin + np.diff(coarse)[-1]
            if not valid[i]:
                continue
            verts.append([(0, thismin), (0.0, thismax),
                          (0.05, thismax), (0.05, thismin)])
            values.append(val)

        values = np.array(values)

        trans = mtransforms.blended_transform_factory(
            self.transAxes, self.transData)

        vbar = mcoll.PolyCollection(verts, transform=trans, edgecolors='face')
        vbar.set_array(values)
        vbar.set_cmap(cmap)
        vbar.set_norm(norm)
        vbar.set_alpha(alpha)
        vbar.update(kwargs)
        self.add_collection(vbar)

        collection.hbar = hbar
        collection.vbar = vbar

        def on_changed(collection):
            hbar.set_cmap(collection.get_cmap())
            hbar.set_clim(collection.get_clim())
            vbar.set_cmap(collection.get_cmap())
            vbar.set_clim(collection.get_clim())

        collection.callbacksSM.connect('changed', on_changed)

        return collection

    @docstring.dedent_interpd
    def arrow(self, x, y, dx, dy, **kwargs):
        """
        Add an arrow to the axes.

        Call signature::

           arrow(x, y, dx, dy, **kwargs)

        Draws arrow on specified axis from (*x*, *y*) to (*x* + *dx*,
        *y* + *dy*). Uses FancyArrow patch to construct the arrow.

        The resulting arrow is affected by the axes aspect ratio and limits.
        This may produce an arrow whose head is not square with its stem. To
        create an arrow whose head is square with its stem, use
        :meth:`annotate`.

        Optional kwargs control the arrow construction and properties:

        %(FancyArrow)s

        **Example:**

        .. plot:: mpl_examples/pylab_examples/arrow_demo.py
        """
        # Strip away units for the underlying patch since units
        # do not make sense to most patch-like code
        x = self.convert_xunits(x)
        y = self.convert_yunits(y)
        dx = self.convert_xunits(dx)
        dy = self.convert_yunits(dy)

        a = mpatches.FancyArrow(x, y, dx, dy, **kwargs)
        self.add_artist(a)
        return a

    def quiverkey(self, *args, **kw):
        qk = mquiver.QuiverKey(*args, **kw)
        self.add_artist(qk)
        return qk
    quiverkey.__doc__ = mquiver.QuiverKey.quiverkey_doc

    def quiver(self, *args, **kw):
        if not self._hold:
            self.cla()
        q = mquiver.Quiver(self, *args, **kw)
        self.add_collection(q, False)
        self.update_datalim(q.XY)
        self.autoscale_view()
        return q
    quiver.__doc__ = mquiver.Quiver.quiver_doc

    def stackplot(self, x, *args, **kwargs):
        return mstack.stackplot(self, x, *args, **kwargs)
    stackplot.__doc__ = mstack.stackplot.__doc__

    def streamplot(self, x, y, u, v, density=1, linewidth=None, color=None,
                   cmap=None, norm=None, arrowsize=1, arrowstyle='-|>',
                   minlength=0.1, transform=None):
        if not self._hold:
            self.cla()
        stream_container = mstream.streamplot(self, x, y, u, v,
                                              density=density,
                                              linewidth=linewidth,
                                              color=color,
                                              cmap=cmap,
                                              norm=norm,
                                              arrowsize=arrowsize,
                                              arrowstyle=arrowstyle,
                                              minlength=minlength,
                                              transform=transform)
        return stream_container
    streamplot.__doc__ = mstream.streamplot.__doc__

    @docstring.dedent_interpd
    def barbs(self, *args, **kw):
        """
        %(barbs_doc)s

        **Example:**

        .. plot:: mpl_examples/pylab_examples/barb_demo.py
        """
        if not self._hold:
            self.cla()
        b = mquiver.Barbs(self, *args, **kw)
        self.add_collection(b)
        self.update_datalim(b.get_offsets())
        self.autoscale_view()
        return b

    @docstring.dedent_interpd
    def fill(self, *args, **kwargs):
        """
        Plot filled polygons.

        Call signature::

          fill(*args, **kwargs)

        *args* is a variable length argument, allowing for multiple
        *x*, *y* pairs with an optional color format string; see
        :func:`~matplotlib.pyplot.plot` for details on the argument
        parsing.  For example, to plot a polygon with vertices at *x*,
        *y* in blue.::

          ax.fill(x,y, 'b' )

        An arbitrary number of *x*, *y*, *color* groups can be specified::

          ax.fill(x1, y1, 'g', x2, y2, 'r')

        Return value is a list of :class:`~matplotlib.patches.Patch`
        instances that were added.

        The same color strings that :func:`~matplotlib.pyplot.plot`
        supports are supported by the fill format string.

        If you would like to fill below a curve, e.g., shade a region
        between 0 and *y* along *x*, use :meth:`fill_between`

        The *closed* kwarg will close the polygon when *True* (default).

        kwargs control the :class:`~matplotlib.patches.Polygon` properties:

        %(Polygon)s

        **Example:**

        .. plot:: mpl_examples/lines_bars_and_markers/fill_demo.py

        """
        if not self._hold:
            self.cla()

        patches = []
        for poly in self._get_patches_for_fill(*args, **kwargs):
            self.add_patch(poly)
            patches.append(poly)
        self.autoscale_view()
        return patches

    @docstring.dedent_interpd
    def fill_between(self, x, y1, y2=0, where=None, interpolate=False,
                     **kwargs):
        """
        Make filled polygons between two curves.

        Call signature::

          fill_between(x, y1, y2=0, where=None, **kwargs)

        Create a :class:`~matplotlib.collections.PolyCollection`
        filling the regions between *y1* and *y2* where
        ``where==True``

          *x* :
            An N-length array of the x data

          *y1* :
            An N-length array (or scalar) of the y data

          *y2* :
            An N-length array (or scalar) of the y data

          *where* :
            If *None*, default to fill between everywhere.  If not *None*,
            it is an N-length numpy boolean array and the fill will
            only happen over the regions where ``where==True``.

          *interpolate* :
            If *True*, interpolate between the two lines to find the
            precise point of intersection.  Otherwise, the start and
            end points of the filled region will only occur on explicit
            values in the *x* array.

          *kwargs* :
            Keyword args passed on to the
            :class:`~matplotlib.collections.PolyCollection`.

        kwargs control the :class:`~matplotlib.patches.Polygon` properties:

        %(PolyCollection)s

        .. plot:: mpl_examples/pylab_examples/fill_between_demo.py

        .. seealso::

            :meth:`fill_betweenx`
                for filling between two sets of x-values

        """
        # Handle united data, such as dates
        self._process_unit_info(xdata=x, ydata=y1, kwargs=kwargs)
        self._process_unit_info(ydata=y2)

        # Convert the arrays so we can work with them
        x = ma.masked_invalid(self.convert_xunits(x))
        y1 = ma.masked_invalid(self.convert_yunits(y1))
        y2 = ma.masked_invalid(self.convert_yunits(y2))

        if y1.ndim == 0:
            y1 = np.ones_like(x) * y1
        if y2.ndim == 0:
            y2 = np.ones_like(x) * y2

        if where is None:
            where = np.ones(len(x), np.bool)
        else:
            where = np.asarray(where, np.bool)

        if not (x.shape == y1.shape == y2.shape == where.shape):
            raise ValueError("Argument dimensions are incompatible")

        mask = reduce(ma.mask_or, [ma.getmask(a) for a in (x, y1, y2)])
        if mask is not ma.nomask:
            where &= ~mask

        polys = []
        for ind0, ind1 in mlab.contiguous_regions(where):
            xslice = x[ind0:ind1]
            y1slice = y1[ind0:ind1]
            y2slice = y2[ind0:ind1]

            if not len(xslice):
                continue

            N = len(xslice)
            X = np.zeros((2 * N + 2, 2), np.float)

            if interpolate:
                def get_interp_point(ind):
                    im1 = max(ind - 1, 0)
                    x_values = x[im1:ind + 1]
                    diff_values = y1[im1:ind + 1] - y2[im1:ind + 1]
                    y1_values = y1[im1:ind + 1]

                    if len(diff_values) == 2:
                        if np.ma.is_masked(diff_values[1]):
                            return x[im1], y1[im1]
                        elif np.ma.is_masked(diff_values[0]):
                            return x[ind], y1[ind]

                    diff_order = diff_values.argsort()
                    diff_root_x = np.interp(
                        0, diff_values[diff_order], x_values[diff_order])
                    diff_root_y = np.interp(diff_root_x, x_values, y1_values)
                    return diff_root_x, diff_root_y

                start = get_interp_point(ind0)
                end = get_interp_point(ind1)
            else:
                # the purpose of the next two lines is for when y2 is a
                # scalar like 0 and we want the fill to go all the way
                # down to 0 even if none of the y1 sample points do
                start = xslice[0], y2slice[0]
                end = xslice[-1], y2slice[-1]

            X[0] = start
            X[N + 1] = end

            X[1:N + 1, 0] = xslice
            X[1:N + 1, 1] = y1slice
            X[N + 2:, 0] = xslice[::-1]
            X[N + 2:, 1] = y2slice[::-1]

            polys.append(X)

        collection = mcoll.PolyCollection(polys, **kwargs)

        # now update the datalim and autoscale
        XY1 = np.array([x[where], y1[where]]).T
        XY2 = np.array([x[where], y2[where]]).T
        self.dataLim.update_from_data_xy(XY1, self.ignore_existing_data_limits,
                                         updatex=True, updatey=True)
        self.dataLim.update_from_data_xy(XY2, self.ignore_existing_data_limits,
                                         updatex=False, updatey=True)
        self.add_collection(collection)
        self.autoscale_view()
        return collection

    @docstring.dedent_interpd
    def fill_betweenx(self, y, x1, x2=0, where=None, **kwargs):
        """
        Make filled polygons between two horizontal curves.

        Call signature::

          fill_betweenx(y, x1, x2=0, where=None, **kwargs)

        Create a :class:`~matplotlib.collections.PolyCollection`
        filling the regions between *x1* and *x2* where
        ``where==True``

          *y* :
            An N-length array of the y data

          *x1* :
            An N-length array (or scalar) of the x data

          *x2* :
            An N-length array (or scalar) of the x data

          *where* :
             If *None*, default to fill between everywhere.  If not *None*,
             it is a N length numpy boolean array and the fill will
             only happen over the regions where ``where==True``

          *kwargs* :
            keyword args passed on to the
            :class:`~matplotlib.collections.PolyCollection`

        kwargs control the :class:`~matplotlib.patches.Polygon` properties:

        %(PolyCollection)s

        .. plot:: mpl_examples/pylab_examples/fill_betweenx_demo.py

        .. seealso::

            :meth:`fill_between`
                for filling between two sets of y-values

        """
        # Handle united data, such as dates
        self._process_unit_info(ydata=y, xdata=x1, kwargs=kwargs)
        self._process_unit_info(xdata=x2)

        # Convert the arrays so we can work with them
        y = ma.masked_invalid(self.convert_yunits(y))
        x1 = ma.masked_invalid(self.convert_xunits(x1))
        x2 = ma.masked_invalid(self.convert_xunits(x2))

        if x1.ndim == 0:
            x1 = np.ones_like(y) * x1
        if x2.ndim == 0:
            x2 = np.ones_like(y) * x2

        if where is None:
            where = np.ones(len(y), np.bool)
        else:
            where = np.asarray(where, np.bool)

        if not (y.shape == x1.shape == x2.shape == where.shape):
            raise ValueError("Argument dimensions are incompatible")

        mask = reduce(ma.mask_or, [ma.getmask(a) for a in (y, x1, x2)])
        if mask is not ma.nomask:
            where &= ~mask

        polys = []
        for ind0, ind1 in mlab.contiguous_regions(where):
            yslice = y[ind0:ind1]
            x1slice = x1[ind0:ind1]
            x2slice = x2[ind0:ind1]

            if not len(yslice):
                continue

            N = len(yslice)
            Y = np.zeros((2 * N + 2, 2), np.float)

            # the purpose of the next two lines is for when x2 is a
            # scalar like 0 and we want the fill to go all the way
            # down to 0 even if none of the x1 sample points do
            Y[0] = x2slice[0], yslice[0]
            Y[N + 1] = x2slice[-1], yslice[-1]

            Y[1:N + 1, 0] = x1slice
            Y[1:N + 1, 1] = yslice
            Y[N + 2:, 0] = x2slice[::-1]
            Y[N + 2:, 1] = yslice[::-1]

            polys.append(Y)

        collection = mcoll.PolyCollection(polys, **kwargs)

        # now update the datalim and autoscale
        X1Y = np.array([x1[where], y[where]]).T
        X2Y = np.array([x2[where], y[where]]).T
        self.dataLim.update_from_data_xy(X1Y, self.ignore_existing_data_limits,
                                         updatex=True, updatey=True)

        self.dataLim.update_from_data_xy(X2Y, self.ignore_existing_data_limits,
                                         updatex=False, updatey=True)
        self.add_collection(collection)
        self.autoscale_view()
        return collection

    #### plotting z(x,y): imshow, pcolor and relatives, contour

    @docstring.dedent_interpd
    def imshow(self, X, cmap=None, norm=None, aspect=None,
               interpolation=None, alpha=None, vmin=None, vmax=None,
               origin=None, extent=None, shape=None, filternorm=1,
               filterrad=4.0, imlim=None, resample=None, url=None, **kwargs):
        """
        Display an image on the axes.

        Parameters
        -----------
        X : array_like, shape (n, m) or (n, m, 3) or (n, m, 4)
            Display the image in `X` to current axes.  `X` may be a float
            array, a uint8 array or a PIL image. If `X` is an array, it
            can have the following shapes:

            - MxN -- luminance (grayscale, float array only)
            - MxNx3 -- RGB (float or uint8 array)
            - MxNx4 -- RGBA (float or uint8 array)

            The value for each component of MxNx3 and MxNx4 float arrays
            should be in the range 0.0 to 1.0; MxN float arrays may be
            normalised.

        cmap : `~matplotlib.colors.Colormap`, optional, default: None
            If None, default to rc `image.cmap` value. `cmap` is ignored when
            `X` has RGB(A) information

        aspect : ['auto' | 'equal' | scalar], optional, default: None
            If 'auto', changes the image aspect ratio to match that of the
            axes.

            If 'equal', and `extent` is None, changes the axes aspect ratio to
            match that of the image. If `extent` is not `None`, the axes
            aspect ratio is changed to match that of the extent.

            If None, default to rc ``image.aspect`` value.

        interpolation : string, optional, default: None
            Acceptable values are 'none', 'nearest', 'bilinear', 'bicubic',
            'spline16', 'spline36', 'hanning', 'hamming', 'hermite', 'kaiser',
            'quadric', 'catrom', 'gaussian', 'bessel', 'mitchell', 'sinc',
            'lanczos'

            If `interpolation` is None, default to rc `image.interpolation`.
            See also the `filternorm` and `filterrad` parameters.
            If `interpolation` is 'none', then no interpolation is performed
            on the Agg, ps and pdf backends. Other backends will fall back to
            'nearest'.

        norm : `~matplotlib.colors.Normalize`, optional, default: None
            A `~matplotlib.colors.Normalize` instance is used to scale
            luminance data to 0, 1. If `None`, use the default
            func:`normalize`. `norm` is only used if `X` is an array of
            floats.

        vmin, vmax : scalar, optional, default: None
            `vmin` and `vmax` are used in conjunction with norm to normalize
            luminance data.  Note if you pass a `norm` instance, your
            settings for `vmin` and `vmax` will be ignored.

        alpha : scalar, optional, default: None
            The alpha blending value, between 0 (transparent) and 1 (opaque)

        origin : ['upper' | 'lower'], optional, default: None
            Place the [0,0] index of the array in the upper left or lower left
            corner of the axes. If None, default to rc `image.origin`.

        extent : scalars (left, right, bottom, top), optional, default: None
            Data limits for the axes.  The default assigns zero-based row,
            column indices to the `x`, `y` centers of the pixels.

        shape : scalars (columns, rows), optional, default: None
            For raw buffer images

        filternorm : scalar, optional, default: 1
            A parameter for the antigrain image resize filter.  From the
            antigrain documentation, if `filternorm` = 1, the filter
            normalizes integer values and corrects the rounding errors. It
            doesn't do anything with the source floating point values, it
            corrects only integers according to the rule of 1.0 which means
            that any sum of pixel weights must be equal to 1.0.  So, the
            filter function must produce a graph of the proper shape.

        filterrad : scalar, optional, default: 4.0
            The filter radius for filters that have a radius parameter, i.e.
            when interpolation is one of: 'sinc', 'lanczos' or 'blackman'

        Returns
        --------
        image : `~matplotlib.image.AxesImage`

        Other parameters
        ----------------
        kwargs : `~matplotlib.artist.Artist` properties.

        See also
        --------
        matshow : Plot a matrix or an array as an image.

        Examples
        --------

        .. plot:: mpl_examples/pylab_examples/image_demo.py

        """

        if not self._hold:
            self.cla()

        if norm is not None:
            assert(isinstance(norm, mcolors.Normalize))
        if aspect is None:
            aspect = rcParams['image.aspect']
        self.set_aspect(aspect)
        im = mimage.AxesImage(self, cmap, norm, interpolation, origin, extent,
                       filternorm=filternorm,
                       filterrad=filterrad, resample=resample, **kwargs)

        im.set_data(X)
        im.set_alpha(alpha)
        self._set_artist_props(im)
        if im.get_clip_path() is None:
            # image does not already have clipping set, clip to axes patch
            im.set_clip_path(self.patch)
        #if norm is None and shape is None:
        #    im.set_clim(vmin, vmax)
        if vmin is not None or vmax is not None:
            im.set_clim(vmin, vmax)
        else:
            im.autoscale_None()
        im.set_url(url)

        # update ax.dataLim, and, if autoscaling, set viewLim
        # to tightly fit the image, regardless of dataLim.
        im.set_extent(im.get_extent())

        self.images.append(im)
        im._remove_method = lambda h: self.images.remove(h)

        return im

    def _pcolorargs(self, funcname, *args):
        if len(args) == 1:
            C = args[0]
            numRows, numCols = C.shape
            X, Y = np.meshgrid(np.arange(numCols + 1), np.arange(numRows + 1))
        elif len(args) == 3:
            X, Y, C = args
        else:
            raise TypeError(
                'Illegal arguments to %s; see help(%s)' % (funcname, funcname))

        Nx = X.shape[-1]
        Ny = Y.shape[0]
        if len(X.shape) != 2 or X.shape[0] == 1:
            x = X.reshape(1, Nx)
            X = x.repeat(Ny, axis=0)
        if len(Y.shape) != 2 or Y.shape[1] == 1:
            y = Y.reshape(Ny, 1)
            Y = y.repeat(Nx, axis=1)
        if X.shape != Y.shape:
            raise TypeError(
                'Incompatible X, Y inputs to %s; see help(%s)' % (
                funcname, funcname))
        return X, Y, C

    @docstring.dedent_interpd
    def pcolor(self, *args, **kwargs):
        """
        Create a pseudocolor plot of a 2-D array.

        .. note::

            pcolor can be very slow for large arrays; consider
            using the similar but much faster
            :func:`~matplotlib.pyplot.pcolormesh` instead.

        Call signatures::

          pcolor(C, **kwargs)
          pcolor(X, Y, C, **kwargs)

        *C* is the array of color values.

        *X* and *Y*, if given, specify the (*x*, *y*) coordinates of
        the colored quadrilaterals; the quadrilateral for C[i,j] has
        corners at::

          (X[i,   j],   Y[i,   j]),
          (X[i,   j+1], Y[i,   j+1]),
          (X[i+1, j],   Y[i+1, j]),
          (X[i+1, j+1], Y[i+1, j+1]).

        Ideally the dimensions of *X* and *Y* should be one greater
        than those of *C*; if the dimensions are the same, then the
        last row and column of *C* will be ignored.

        Note that the the column index corresponds to the
        *x*-coordinate, and the row index corresponds to *y*; for
        details, see the :ref:`Grid Orientation
        <axes-pcolor-grid-orientation>` section below.

        If either or both of *X* and *Y* are 1-D arrays or column vectors,
        they will be expanded as needed into the appropriate 2-D arrays,
        making a rectangular grid.

        *X*, *Y* and *C* may be masked arrays.  If either C[i, j], or one
        of the vertices surrounding C[i,j] (*X* or *Y* at [i, j], [i+1, j],
        [i, j+1],[i+1, j+1]) is masked, nothing is plotted.

        Keyword arguments:

          *cmap*: [ *None* | Colormap ]
            A :class:`matplotlib.colors.Colormap` instance. If *None*, use
            rc settings.

          *norm*: [ *None* | Normalize ]
            An :class:`matplotlib.colors.Normalize` instance is used
            to scale luminance data to 0,1. If *None*, defaults to
            :func:`normalize`.

          *vmin*/*vmax*: [ *None* | scalar ]
            *vmin* and *vmax* are used in conjunction with *norm* to
            normalize luminance data.  If either is *None*, it
            is autoscaled to the respective min or max
            of the color array *C*.  If not *None*, *vmin* or
            *vmax* passed in here override any pre-existing values
            supplied in the *norm* instance.

          *shading*: [ 'flat' | 'faceted' ]
            If 'faceted', a black grid is drawn around each rectangle; if
            'flat', edges are not drawn. Default is 'flat', contrary to
            MATLAB.

            This kwarg is deprecated; please use 'edgecolors' instead:
              * shading='flat' -- edgecolors='none'
              * shading='faceted  -- edgecolors='k'

          *edgecolors*: [ *None* | ``'none'`` | color | color sequence]
            If *None*, the rc setting is used by default.

            If ``'none'``, edges will not be visible.

            An mpl color or sequence of colors will set the edge color

          *alpha*: ``0 <= scalar <= 1``   or *None*
            the alpha blending value

        Return value is a :class:`matplotlib.collections.Collection`
        instance.

        .. _axes-pcolor-grid-orientation:

        The grid orientation follows the MATLAB convention: an
        array *C* with shape (*nrows*, *ncolumns*) is plotted with
        the column number as *X* and the row number as *Y*, increasing
        up; hence it is plotted the way the array would be printed,
        except that the *Y* axis is reversed.  That is, *C* is taken
        as *C*(*y*, *x*).

        Similarly for :func:`meshgrid`::

          x = np.arange(5)
          y = np.arange(3)
          X, Y = meshgrid(x,y)

        is equivalent to::

          X = array([[0, 1, 2, 3, 4],
                     [0, 1, 2, 3, 4],
                     [0, 1, 2, 3, 4]])

          Y = array([[0, 0, 0, 0, 0],
                     [1, 1, 1, 1, 1],
                     [2, 2, 2, 2, 2]])

        so if you have::

          C = rand( len(x), len(y))

        then you need::

          pcolor(X, Y, C.T)

        or::

          pcolor(C.T)

        MATLAB :func:`pcolor` always discards the last row and column
        of *C*, but matplotlib displays the last row and column if *X* and
        *Y* are not specified, or if *X* and *Y* have one more row and
        column than *C*.

        kwargs can be used to control the
        :class:`~matplotlib.collections.PolyCollection` properties:

        %(PolyCollection)s

        .. note::

            The default *antialiaseds* is False if the default
            *edgecolors*="none" is used.  This eliminates artificial lines
            at patch boundaries, and works regardless of the value of
            alpha.  If *edgecolors* is not "none", then the default
            *antialiaseds* is taken from
            rcParams['patch.antialiased'], which defaults to *True*.
            Stroking the edges may be preferred if *alpha* is 1, but
            will cause artifacts otherwise.

        .. seealso::

            :func:`~matplotlib.pyplot.pcolormesh`
                For an explanation of the differences between
                pcolor and pcolormesh.
        """

        if not self._hold:
            self.cla()

        alpha = kwargs.pop('alpha', None)
        norm = kwargs.pop('norm', None)
        cmap = kwargs.pop('cmap', None)
        vmin = kwargs.pop('vmin', None)
        vmax = kwargs.pop('vmax', None)
        if 'shading' in kwargs:
            warnings.warn("Use edgecolors instead of shading. "
                          "Will be removed in 1.4", mplDeprecation)
        shading = kwargs.pop('shading', 'flat')

        X, Y, C = self._pcolorargs('pcolor', *args)
        Ny, Nx = X.shape

        # convert to MA, if necessary.
        C = ma.asarray(C)
        X = ma.asarray(X)
        Y = ma.asarray(Y)
        mask = ma.getmaskarray(X) + ma.getmaskarray(Y)
        xymask = (mask[0:-1, 0:-1] + mask[1:, 1:] +
                  mask[0:-1, 1:] + mask[1:, 0:-1])
        # don't plot if C or any of the surrounding vertices are masked.
        mask = ma.getmaskarray(C)[0:Ny - 1, 0:Nx - 1] + xymask

        newaxis = np.newaxis
        compress = np.compress

        ravelmask = (mask == 0).ravel()
        X1 = compress(ravelmask, ma.filled(X[0:-1, 0:-1]).ravel())
        Y1 = compress(ravelmask, ma.filled(Y[0:-1, 0:-1]).ravel())
        X2 = compress(ravelmask, ma.filled(X[1:, 0:-1]).ravel())
        Y2 = compress(ravelmask, ma.filled(Y[1:, 0:-1]).ravel())
        X3 = compress(ravelmask, ma.filled(X[1:, 1:]).ravel())
        Y3 = compress(ravelmask, ma.filled(Y[1:, 1:]).ravel())
        X4 = compress(ravelmask, ma.filled(X[0:-1, 1:]).ravel())
        Y4 = compress(ravelmask, ma.filled(Y[0:-1, 1:]).ravel())
        npoly = len(X1)

        xy = np.concatenate((X1[:, newaxis], Y1[:, newaxis],
                             X2[:, newaxis], Y2[:, newaxis],
                             X3[:, newaxis], Y3[:, newaxis],
                             X4[:, newaxis], Y4[:, newaxis],
                             X1[:, newaxis], Y1[:, newaxis]),
                             axis=1)
        verts = xy.reshape((npoly, 5, 2))

        C = compress(ravelmask, ma.filled(C[0:Ny - 1, 0:Nx - 1]).ravel())

        linewidths = (0.25,)
        if 'linewidth' in kwargs:
            kwargs['linewidths'] = kwargs.pop('linewidth')
        kwargs.setdefault('linewidths', linewidths)

        if shading == 'faceted':
            edgecolors = 'k',
        else:
            edgecolors = 'none'

        if 'edgecolor' in kwargs:
            kwargs['edgecolors'] = kwargs.pop('edgecolor')
        ec = kwargs.setdefault('edgecolors', edgecolors)

        # aa setting will default via collections to patch.antialiased
        # unless the boundary is not stroked, in which case the
        # default will be False; with unstroked boundaries, aa
        # makes artifacts that are often disturbing.
        if 'antialiased' in kwargs:
            kwargs['antialiaseds'] = kwargs.pop('antialiased')
        if 'antialiaseds' not in kwargs and (is_string_like(ec) and
                ec.lower() == "none"):
            kwargs['antialiaseds'] = False

        collection = mcoll.PolyCollection(verts, **kwargs)

        collection.set_alpha(alpha)
        collection.set_array(C)
        if norm is not None:
            assert(isinstance(norm, mcolors.Normalize))
        collection.set_cmap(cmap)
        collection.set_norm(norm)
        collection.set_clim(vmin, vmax)
        collection.autoscale_None()
        self.grid(False)

        x = X.compressed()
        y = Y.compressed()

        # Transform from native to data coordinates?
        t = collection._transform
        if (not isinstance(t, mtransforms.Transform)
            and hasattr(t, '_as_mpl_transform')):
            t = t._as_mpl_transform(self.axes)

        if t and any(t.contains_branch_seperately(self.transData)):
            trans_to_data = t - self.transData
            pts = np.vstack([x, y]).T.astype(np.float)
            transformed_pts = trans_to_data.transform(pts)
            x = transformed_pts[..., 0]
            y = transformed_pts[..., 1]

        minx = np.amin(x)
        maxx = np.amax(x)
        miny = np.amin(y)
        maxy = np.amax(y)

        corners = (minx, miny), (maxx, maxy)
        self.update_datalim(corners)
        self.autoscale_view()
        self.add_collection(collection)
        return collection

    @docstring.dedent_interpd
    def pcolormesh(self, *args, **kwargs):
        """
        Plot a quadrilateral mesh.

        Call signatures::

          pcolormesh(C)
          pcolormesh(X, Y, C)
          pcolormesh(C, **kwargs)

        Create a pseudocolor plot of a 2-D array.

        pcolormesh is similar to :func:`~matplotlib.pyplot.pcolor`,
        but uses a different mechanism and returns a different
        object; pcolor returns a
        :class:`~matplotlib.collections.PolyCollection` but pcolormesh
        returns a
        :class:`~matplotlib.collections.QuadMesh`.  It is much faster,
        so it is almost always preferred for large arrays.

        *C* may be a masked array, but *X* and *Y* may not.  Masked
        array support is implemented via *cmap* and *norm*; in
        contrast, :func:`~matplotlib.pyplot.pcolor` simply does not
        draw quadrilaterals with masked colors or vertices.

        Keyword arguments:

          *cmap*: [ *None* | Colormap ]
            A :class:`matplotlib.colors.Colormap` instance. If *None*, use
            rc settings.

          *norm*: [ *None* | Normalize ]
            A :class:`matplotlib.colors.Normalize` instance is used to
            scale luminance data to 0,1. If *None*, defaults to
            :func:`normalize`.

          *vmin*/*vmax*: [ *None* | scalar ]
            *vmin* and *vmax* are used in conjunction with *norm* to
            normalize luminance data.  If either is *None*, it
            is autoscaled to the respective min or max
            of the color array *C*.  If not *None*, *vmin* or
            *vmax* passed in here override any pre-existing values
            supplied in the *norm* instance.

          *shading*: [ 'flat' | 'gouraud' ]
            'flat' indicates a solid color for each quad.  When
            'gouraud', each quad will be Gouraud shaded.  When gouraud
            shading, edgecolors is ignored.

          *edgecolors*: [*None* | ``'None'`` | ``'face'`` | color |
                         color sequence]
            If *None*, the rc setting is used by default.

            If ``'None'``, edges will not be visible.

            If ``'face'``, edges will have the same color as the faces.

            An mpl color or sequence of colors will set the edge color

          *alpha*: ``0 <= scalar <= 1``  or *None*
            the alpha blending value

        Return value is a :class:`matplotlib.collections.QuadMesh`
        object.

        kwargs can be used to control the
        :class:`matplotlib.collections.QuadMesh` properties:

        %(QuadMesh)s

        .. seealso::

            :func:`~matplotlib.pyplot.pcolor`
                For an explanation of the grid orientation and the
                expansion of 1-D *X* and/or *Y* to 2-D arrays.
        """
        if not self._hold:
            self.cla()

        alpha = kwargs.pop('alpha', None)
        norm = kwargs.pop('norm', None)
        cmap = kwargs.pop('cmap', None)
        vmin = kwargs.pop('vmin', None)
        vmax = kwargs.pop('vmax', None)
        shading = kwargs.pop('shading', 'flat').lower()
        antialiased = kwargs.pop('antialiased', False)
        kwargs.setdefault('edgecolors', 'None')

        X, Y, C = self._pcolorargs('pcolormesh', *args)
        Ny, Nx = X.shape

        # convert to one dimensional arrays
        if shading != 'gouraud':
            C = ma.ravel(C[0:Ny - 1, 0:Nx - 1])  # data point in each cell is
                                                 # value at lower left corner
        else:
            C = C.ravel()
        X = X.ravel()
        Y = Y.ravel()

        coords = np.zeros(((Nx * Ny), 2), dtype=float)
        coords[:, 0] = X
        coords[:, 1] = Y

        collection = mcoll.QuadMesh(
            Nx - 1, Ny - 1, coords,
            antialiased=antialiased, shading=shading, **kwargs)
        collection.set_alpha(alpha)
        collection.set_array(C)
        if norm is not None:
            assert(isinstance(norm, mcolors.Normalize))
        collection.set_cmap(cmap)
        collection.set_norm(norm)
        collection.set_clim(vmin, vmax)
        collection.autoscale_None()

        self.grid(False)

        # Transform from native to data coordinates?
        t = collection._transform
        if (not isinstance(t, mtransforms.Transform)
            and hasattr(t, '_as_mpl_transform')):
            t = t._as_mpl_transform(self.axes)

        if t and any(t.contains_branch_seperately(self.transData)):
            trans_to_data = t - self.transData
            pts = np.vstack([X, Y]).T.astype(np.float)
            transformed_pts = trans_to_data.transform(pts)
            X = transformed_pts[..., 0]
            Y = transformed_pts[..., 1]

        minx = np.amin(X)
        maxx = np.amax(X)
        miny = np.amin(Y)
        maxy = np.amax(Y)

        corners = (minx, miny), (maxx, maxy)
        self.update_datalim(corners)
        self.autoscale_view()
        self.add_collection(collection)
        return collection

    @docstring.dedent_interpd
    def pcolorfast(self, *args, **kwargs):
        """
        pseudocolor plot of a 2-D array

        Experimental; this is a pcolor-type method that
        provides the fastest possible rendering with the Agg
        backend, and that can handle any quadrilateral grid.
        It supports only flat shading (no outlines), it lacks
        support for log scaling of the axes, and it does not
        have a pyplot wrapper.

        Call signatures::

          ax.pcolorfast(C, **kwargs)
          ax.pcolorfast(xr, yr, C, **kwargs)
          ax.pcolorfast(x, y, C, **kwargs)
          ax.pcolorfast(X, Y, C, **kwargs)

        C is the 2D array of color values corresponding to quadrilateral
        cells. Let (nr, nc) be its shape.  C may be a masked array.

        ``ax.pcolorfast(C, **kwargs)`` is equivalent to
        ``ax.pcolorfast([0,nc], [0,nr], C, **kwargs)``

        *xr*, *yr* specify the ranges of *x* and *y* corresponding to the
        rectangular region bounding *C*.  If::

            xr = [x0, x1]

        and::

            yr = [y0,y1]

        then *x* goes from *x0* to *x1* as the second index of *C* goes
        from 0 to *nc*, etc.  (*x0*, *y0*) is the outermost corner of
        cell (0,0), and (*x1*, *y1*) is the outermost corner of cell
        (*nr*-1, *nc*-1).  All cells are rectangles of the same size.
        This is the fastest version.

        *x*, *y* are 1D arrays of length *nc* +1 and *nr* +1, respectively,
        giving the x and y boundaries of the cells.  Hence the cells are
        rectangular but the grid may be nonuniform.  The speed is
        intermediate.  (The grid is checked, and if found to be
        uniform the fast version is used.)

        *X* and *Y* are 2D arrays with shape (*nr* +1, *nc* +1) that specify
        the (x,y) coordinates of the corners of the colored
        quadrilaterals; the quadrilateral for C[i,j] has corners at
        (X[i,j],Y[i,j]), (X[i,j+1],Y[i,j+1]), (X[i+1,j],Y[i+1,j]),
        (X[i+1,j+1],Y[i+1,j+1]).  The cells need not be rectangular.
        This is the most general, but the slowest to render.  It may
        produce faster and more compact output using ps, pdf, and
        svg backends, however.

        Note that the the column index corresponds to the x-coordinate,
        and the row index corresponds to y; for details, see
        the "Grid Orientation" section below.

        Optional keyword arguments:

          *cmap*: [ *None* | Colormap ]
            A :class:`matplotlib.colors.Colormap` instance from cm. If *None*,
            use rc settings.

          *norm*: [ *None* | Normalize ]
            A :class:`matplotlib.colors.Normalize` instance is used to scale
            luminance data to 0,1. If *None*, defaults to normalize()

          *vmin*/*vmax*: [ *None* | scalar ]
            *vmin* and *vmax* are used in conjunction with norm to normalize
            luminance data.  If either are *None*, the min and max
            of the color array *C* is used.  If you pass a norm instance,
            *vmin* and *vmax* will be *None*.

          *alpha*: ``0 <= scalar <= 1``  or *None*
            the alpha blending value

        Return value is an image if a regular or rectangular grid
        is specified, and a :class:`~matplotlib.collections.QuadMesh`
        collection in the general quadrilateral case.

        """

        if not self._hold:
            self.cla()

        alpha = kwargs.pop('alpha', None)
        norm = kwargs.pop('norm', None)
        cmap = kwargs.pop('cmap', None)
        vmin = kwargs.pop('vmin', None)
        vmax = kwargs.pop('vmax', None)
        if norm is not None:
            assert(isinstance(norm, mcolors.Normalize))

        C = args[-1]
        nr, nc = C.shape
        if len(args) == 1:
            style = "image"
            x = [0, nc]
            y = [0, nr]
        elif len(args) == 3:
            x, y = args[:2]
            x = np.asarray(x)
            y = np.asarray(y)
            if x.ndim == 1 and y.ndim == 1:
                if x.size == 2 and y.size == 2:
                    style = "image"
                else:
                    dx = np.diff(x)
                    dy = np.diff(y)
                    if (np.ptp(dx) < 0.01 * np.abs(dx.mean()) and
                        np.ptp(dy) < 0.01 * np.abs(dy.mean())):
                        style = "image"
                    else:
                        style = "pcolorimage"
            elif x.ndim == 2 and y.ndim == 2:
                style = "quadmesh"
            else:
                raise TypeError("arguments do not match valid signatures")
        else:
            raise TypeError("need 1 argument or 3 arguments")

        if style == "quadmesh":

            # convert to one dimensional arrays
            # This should also be moved to the QuadMesh class
            C = ma.ravel(C)  # data point in each cell is value
                             # at lower left corner
            X = x.ravel()
            Y = y.ravel()
            Nx = nc + 1
            Ny = nr + 1

            # The following needs to be cleaned up; the renderer
            # requires separate contiguous arrays for X and Y,
            # but the QuadMesh class requires the 2D array.
            coords = np.empty(((Nx * Ny), 2), np.float64)
            coords[:, 0] = X
            coords[:, 1] = Y

            # The QuadMesh class can also be changed to
            # handle relevant superclass kwargs; the initializer
            # should do much more than it does now.
            collection = mcoll.QuadMesh(nc, nr, coords, 0, edgecolors="None")
            collection.set_alpha(alpha)
            collection.set_array(C)
            collection.set_cmap(cmap)
            collection.set_norm(norm)
            self.add_collection(collection)
            xl, xr, yb, yt = X.min(), X.max(), Y.min(), Y.max()
            ret = collection

        else:
            # One of the image styles:
            xl, xr, yb, yt = x[0], x[-1], y[0], y[-1]
        if style == "image":

            im = mimage.AxesImage(self, cmap, norm,
                                        interpolation='nearest',
                                        origin='lower',
                                        extent=(xl, xr, yb, yt),
                                         **kwargs)
            im.set_data(C)
            im.set_alpha(alpha)
            self.images.append(im)
            ret = im

        if style == "pcolorimage":
            im = mimage.PcolorImage(self, x, y, C,
                                    cmap=cmap,
                                    norm=norm,
                                    alpha=alpha,
                                    **kwargs)
            self.images.append(im)
            ret = im

        self._set_artist_props(ret)
        if vmin is not None or vmax is not None:
            ret.set_clim(vmin, vmax)
        else:
            ret.autoscale_None()
        self.update_datalim(np.array([[xl, yb], [xr, yt]]))
        self.autoscale_view(tight=True)
        return ret

    def contour(self, *args, **kwargs):
        if not self._hold:
            self.cla()
        kwargs['filled'] = False
        return mcontour.QuadContourSet(self, *args, **kwargs)
    contour.__doc__ = mcontour.QuadContourSet.contour_doc

    def contourf(self, *args, **kwargs):
        if not self._hold:
            self.cla()
        kwargs['filled'] = True
        return mcontour.QuadContourSet(self, *args, **kwargs)
    contourf.__doc__ = mcontour.QuadContourSet.contour_doc

    def clabel(self, CS, *args, **kwargs):
        return CS.clabel(*args, **kwargs)
    clabel.__doc__ = mcontour.ContourSet.clabel.__doc__

    @docstring.dedent_interpd
    def table(self, **kwargs):
        """
        Add a table to the current axes.

        Call signature::

          table(cellText=None, cellColours=None,
                cellLoc='right', colWidths=None,
                rowLabels=None, rowColours=None, rowLoc='left',
                colLabels=None, colColours=None, colLoc='center',
                loc='bottom', bbox=None):

        Returns a :class:`matplotlib.table.Table` instance.  For finer
        grained control over tables, use the
        :class:`~matplotlib.table.Table` class and add it to the axes
        with :meth:`~matplotlib.axes.Axes.add_table`.

        Thanks to John Gill for providing the class and table.

        kwargs control the :class:`~matplotlib.table.Table`
        properties:

        %(Table)s
        """
        return mtable.table(self, **kwargs)

    def _make_twin_axes(self, *kl, **kwargs):
        """
        make a twinx axes of self. This is used for twinx and twiny.
        """
        ax2 = self.figure.add_axes(self.get_position(True), *kl, **kwargs)
        return ax2

    def twinx(self):
        """
        Call signature::

          ax = twinx()

        create a twin of Axes for generating a plot with a sharex
        x-axis but independent y axis.  The y-axis of self will have
        ticks on left and the returned axes will have ticks on the
        right.

        .. note::
            For those who are 'picking' artists while using twinx, pick
            events are only called for the artists in the top-most axes.
        """

        ax2 = self._make_twin_axes(sharex=self, frameon=False)
        ax2.yaxis.tick_right()
        ax2.yaxis.set_label_position('right')
        ax2.yaxis.set_offset_position('right')
        self.yaxis.tick_left()
        ax2.xaxis.set_visible(False)
        return ax2

    def twiny(self):
        """
        Call signature::

          ax = twiny()

        create a twin of Axes for generating a plot with a shared
        y-axis but independent x axis.  The x-axis of self will have
        ticks on bottom and the returned axes will have ticks on the
        top.

        .. note::
            For those who are 'picking' artists while using twiny, pick
            events are only called for the artists in the top-most axes.
        """

        ax2 = self._make_twin_axes(sharey=self, frameon=False)
        ax2.xaxis.tick_top()
        ax2.xaxis.set_label_position('top')
        self.xaxis.tick_bottom()
        ax2.yaxis.set_visible(False)
        return ax2

    def get_shared_x_axes(self):
        'Return a copy of the shared axes Grouper object for x axes'
        return self._shared_x_axes

    def get_shared_y_axes(self):
        'Return a copy of the shared axes Grouper object for y axes'
        return self._shared_y_axes

    #### Data analysis

    @docstring.dedent_interpd
    def hist(self, x, bins=10, range=None, normed=False, weights=None,
             cumulative=False, bottom=None, histtype='bar', align='mid',
             orientation='vertical', rwidth=None, log=False,
             color=None, label=None, stacked=False,
             **kwargs):
        """
        Plot a histogram.

        Compute and draw the histogram of *x*. The return value is a
        tuple (*n*, *bins*, *patches*) or ([*n0*, *n1*, ...], *bins*,
        [*patches0*, *patches1*,...]) if the input contains multiple
        data.

        Multiple data can be provided via *x* as a list of datasets
        of potentially different length ([*x0*, *x1*, ...]), or as
        a 2-D ndarray in which each column is a dataset.  Note that
        the ndarray form is transposed relative to the list form.

        Masked arrays are not supported at present.

        Parameters
        ----------
        x : array_like, shape (n, )
            Input values.

        bins : integer or array_like, optional, default: 10
            If an integer is given, `bins + 1` bin edges are returned,
            consistently with :func:`numpy.histogram` for numpy version >=
            1.3.
            Unequally spaced bins are supported if `bins` is a sequence.

        range : tuple, optional, default: None
            The lower and upper range of the bins. Lower and upper outliers
            are ignored. If not provided, `range` is (x.min(), x.max()). Range
            has no effect if `bins` is a sequence.

            If `bins` is a sequence or `range` is specified, autoscaling
            is based on the specified bin range instead of the
            range of x.

        normed : boolean, optional, default: False
            If `True`, the first element of the return tuple will
            be the counts normalized to form a probability density, i.e.,
            ``n/(len(x)`dbin)``, ie the integral of the histogram will sum to
            1. If *stacked* is also *True*, the sum of the histograms is
            normalized to 1.

        weights : array_like, shape (n, ), optional, default: None
            An array of weights, of the same shape as `x`.  Each value in `x`
            only contributes its associated weight towards the bin count
            (instead of 1).  If `normed` is True, the weights are normalized,
            so that the integral of the density over the range remains 1.

        cumulative : boolean, optional, default : True
            If `True`, then a histogram is computed where each bin gives the
            counts in that bin plus all bins for smaller values. The last bin
            gives the total number of datapoints.  If `normed` is also `True`
            then the histogram is normalized such that the last bin equals 1.
            If `cumulative` evaluates to less than 0 (e.g., -1), the direction
            of accumulation is reversed.  In this case, if `normed` is also
            `True`, then the histogram is normalized such that the first bin
            equals 1.

        histtype : ['bar' | 'barstacked' | 'step' | 'stepfilled'], optional
            The type of histogram to draw.

            - 'bar' is a traditional bar-type histogram.  If multiple data
              are given the bars are aranged side by side.

            - 'barstacked' is a bar-type histogram where multiple
              data are stacked on top of each other.

            - 'step' generates a lineplot that is by default
              unfilled.

            - 'stepfilled' generates a lineplot that is by default
              filled.

        align : ['left' | 'mid' | 'right'], optional, default: 'mid'
            Controls how the histogram is plotted.

                - 'left': bars are centered on the left bin edges.

                - 'mid': bars are centered between the bin edges.

                - 'right': bars are centered on the right bin edges.

        orientation : ['horizontal' | 'vertical'], optional
            If 'horizontal', `~matplotlib.pyplot.barh` will be used for
            bar-type histograms and the *bottom* kwarg will be the left edges.

        rwidth : scalar, optional, default: None
            The relative width of the bars as a fraction of the bin width.  If
            `None`, automatically compute the width. Ignored if `histtype` =
            'step' or 'stepfilled'.

        log : boolean, optional, default : False
            If `True`, the histogram axis will be set to a log scale. If `log`
            is `True` and `x` is a 1D array, empty bins will be filtered out
            and only the non-empty (`n`, `bins`, `patches`) will be returned.

        color : color or array_like of colors, optional, default: None
            Color spec or sequence of color specs, one per dataset.  Default
            (`None`) uses the standard line color sequence.

        label : string, optional, default: ''
            String, or sequence of strings to match multiple datasets.  Bar
            charts yield multiple patches per dataset, but only the first gets
            the label, so that the legend command will work as expected.

        stacked : boolean, optional, default : False
            If `True`, multiple data are stacked on top of each other If
            `False` multiple data are aranged side by side if histtype is
            'bar' or on top of each other if histtype is 'step'

        Returns
        -------
        (n, bins, patches) or ([n0, n1, ...], bins, [patches0, patches1,...])

        Other Parameters
        ----------------
        kwargs : `~matplotlib.patches.Patch` properties

        See also
        --------
        hist2d : 2D histograms

        Notes
        -----
        Until numpy release 1.5, the underlying numpy histogram function was
        incorrect with `normed`=`True` if bin sizes were unequal.  MPL
        inherited that error.  It is now corrected within MPL when using
        earlier numpy versions

        Examples
        --------
        .. plot:: mpl_examples/statistics/histogram_demo_features.py

        """
        if not self._hold:
            self.cla()

        # xrange becomes range after 2to3
        bin_range = range
        range = __builtins__["range"]

        # NOTE: the range keyword overwrites the built-in func range !!!
        #       needs to be fixed in numpy                           !!!

        # Validate string inputs here so we don't have to clutter
        # subsequent code.
        if histtype not in ['bar', 'barstacked', 'step', 'stepfilled']:
            raise ValueError("histtype %s is not recognized" % histtype)

        if align not in ['left', 'mid', 'right']:
            raise ValueError("align kwarg %s is not recognized" % align)

        if orientation not in ['horizontal', 'vertical']:
            raise ValueError(
                "orientation kwarg %s is not recognized" % orientation)

        if kwargs.get('width') is not None:
            raise mplDeprecation(
                'hist now uses the rwidth to give relative width '
                'and not absolute width')

        if histtype == 'barstacked' and not stacked:
            stacked = True

        # Massage 'x' for processing.
        # NOTE: Be sure any changes here is also done below to 'weights'
        if isinstance(x, np.ndarray) or not iterable(x[0]):
            # TODO: support masked arrays;
            x = np.asarray(x)
            if x.ndim == 2:
                x = x.T  # 2-D input with columns as datasets; switch to rows
            elif x.ndim == 1:
                x = x.reshape(1, x.shape[0])  # new view, single row
            else:
                raise ValueError("x must be 1D or 2D")
            if x.shape[1] < x.shape[0]:
                warnings.warn(
                    '2D hist input should be nsamples x nvariables;\n '
                    'this looks transposed (shape is %d x %d)' % x.shape[::-1])
        else:
            # multiple hist with data of different length
            x = [np.asarray(xi) for xi in x]

        nx = len(x)  # number of datasets

        if color is None:
            color = [self._get_lines.color_cycle.next()
                     for i in xrange(nx)]
        else:
            color = mcolors.colorConverter.to_rgba_array(color)
            if len(color) != nx:
                raise ValueError("color kwarg must have one color per dataset")

        # We need to do to 'weights' what was done to 'x'
        if weights is not None:
            if isinstance(weights, np.ndarray) or not iterable(weights[0]):
                w = np.array(weights)
                if w.ndim == 2:
                    w = w.T
                elif w.ndim == 1:
                    w.shape = (1, w.shape[0])
                else:
                    raise ValueError("weights must be 1D or 2D")
            else:
                w = [np.asarray(wi) for wi in weights]

            if len(w) != nx:
                raise ValueError('weights should have the same shape as x')
            for i in xrange(nx):
                if len(w[i]) != len(x[i]):
                    raise ValueError(
                        'weights should have the same shape as x')
        else:
            w = [None]*nx

        # Save autoscale state for later restoration; turn autoscaling
        # off so we can do it all a single time at the end, instead
        # of having it done by bar or fill and then having to be redone.
        _saved_autoscalex = self.get_autoscalex_on()
        _saved_autoscaley = self.get_autoscaley_on()
        self.set_autoscalex_on(False)
        self.set_autoscaley_on(False)

        # Save the datalimits for the same reason:
        _saved_bounds = self.dataLim.bounds

        # Check whether bins or range are given explicitly. In that
        # case use those values for autoscaling.
        binsgiven = (cbook.iterable(bins) or bin_range is not None)

        # If bins are not specified either explicitly or via range,
        # we need to figure out the range required for all datasets,
        # and supply that to np.histogram.
        if not binsgiven:
            xmin = np.inf
            xmax = -np.inf
            for xi in x:
                xmin = min(xmin, xi.min())
                xmax = max(xmax, xi.max())
            bin_range = (xmin, xmax)

        #hist_kwargs = dict(range=range, normed=bool(normed))
        # We will handle the normed kwarg within mpl until we
        # get to the point of requiring numpy >= 1.5.
        hist_kwargs = dict(range=bin_range)

        n = []
        mlast = bottom
        for i in xrange(nx):
            # this will automatically overwrite bins,
            # so that each histogram uses the same bins
            m, bins = np.histogram(x[i], bins, weights=w[i], **hist_kwargs)
            m = m.astype(float) # causes problems later if it's an int
            if mlast is None:
                mlast = np.zeros(len(bins)-1, m.dtype)
            if normed and not stacked:
                db = np.diff(bins)
                m = (m.astype(float) / db) / m.sum()
            if stacked:
                m += mlast
                mlast[:] = m
            n.append(m)

        if stacked and normed:
            db = np.diff(bins)
            for m in n:
                m[:] = (m.astype(float) / db) / n[-1].sum()
        if cumulative:
            slc = slice(None)
            if cbook.is_numlike(cumulative) and cumulative < 0:
                slc = slice(None, None, -1)

            if normed:
                n = [(m * np.diff(bins))[slc].cumsum()[slc] for m in n]
            else:
                n = [m[slc].cumsum()[slc] for m in n]

        patches = []

        if histtype.startswith('bar'):
            totwidth = np.diff(bins)

            if rwidth is not None:
                dr = min(1.0, max(0.0, rwidth))
            elif len(n) > 1:
                dr = 0.8
            else:
                dr = 1.0

            if histtype == 'bar' and not stacked:
                width = dr*totwidth/nx
                dw = width

                if nx > 1:
                    boffset = -0.5*dr*totwidth*(1.0-1.0/nx)
                else:
                    boffset = 0.0
                stacked = False
            elif histtype == 'barstacked' or stacked:
                width = dr*totwidth
                boffset, dw = 0.0, 0.0

            if align == 'mid' or align == 'edge':
                boffset += 0.5*totwidth
            elif align == 'right':
                boffset += totwidth

            if orientation == 'horizontal':
                _barfunc = self.barh
                bottom_kwarg = 'left'
            else:  # orientation == 'vertical'
                _barfunc = self.bar
                bottom_kwarg = 'bottom'

            for m, c in zip(n, color):
                if bottom is None:
                    bottom = np.zeros(len(m), np.float)
                if stacked:
                    height = m - bottom
                else:
                    height = m
                patch = _barfunc(bins[:-1]+boffset, height, width,
                                 align='center', log=log,
                                 color=c, **{bottom_kwarg: bottom})
                patches.append(patch)
                if stacked:
                    bottom[:] = m
                boffset += dw

        elif histtype.startswith('step'):
            # these define the perimeter of the polygon
            x = np.zeros(4 * len(bins) - 3, np.float)
            y = np.zeros(4 * len(bins) - 3, np.float)

            x[0:2*len(bins)-1:2], x[1:2*len(bins)-1:2] = bins, bins[:-1]
            x[2*len(bins)-1:] = x[1:2*len(bins)-1][::-1]

            if log:
                if orientation == 'horizontal':
                    self.set_xscale('log', nonposx='clip')
                    logbase = self.xaxis._scale.base
                else:  # orientation == 'vertical'
                    self.set_yscale('log', nonposy='clip')
                    logbase = self.yaxis._scale.base

                # Setting a minimum of 0 results in problems for log plots
                if normed:
                    # For normed data, set to log base * minimum data value
                    # (gives 1 full tick-label unit for the lowest filled bin)
                    ndata = np.array(n)
                    minimum = (np.min(ndata[ndata > 0])) / logbase
                else:
                    # For non-normed data, set the min to log base,
                    # again so that there is 1 full tick-label unit
                    # for the lowest bin
                    minimum = 1.0 / logbase

                y[0], y[-1] = minimum, minimum
            else:
                minimum = np.min(bins)

            if align == 'left' or align == 'center':
                x -= 0.5*(bins[1]-bins[0])
            elif align == 'right':
                x += 0.5*(bins[1]-bins[0])

            # If fill kwarg is set, it will be passed to the patch collection,
            # overriding this
            fill = (histtype == 'stepfilled')

            xvals, yvals = [], []
            for m in n:
                # starting point for drawing polygon
                y[0] = y[-1]
                # top of the previous polygon becomes the bottom
                y[2*len(bins)-1:] = y[1:2*len(bins)-1][::-1]
                # set the top of this polygon
                y[1:2*len(bins)-1:2], y[2:2*len(bins):2] = m, m
                if log:
                    y[y < minimum] = minimum
                if orientation == 'horizontal':
                    x, y = y, x

                xvals.append(x.copy())
                yvals.append(y.copy())

            # add patches in reverse order so that when stacking,
            # items lower in the stack are plottted on top of
            # items higher in the stack
            for x, y, c in reversed(zip(xvals, yvals, color)):
                if fill:
                    patches.append(self.fill(x, y,
                                             closed=False,
                                             facecolor=c))
                else:
                    patches.append(self.fill(x, y,
                                             closed=False, edgecolor=c,
                                             fill=False))

            # we return patches, so put it back in the expected order
            patches.reverse()

            # adopted from adjust_x/ylim part of the bar method
            if orientation == 'horizontal':
                xmin0 = max(_saved_bounds[0]*0.9, minimum)
                xmax = self.dataLim.intervalx[1]
                for m in n:
                    xmin = np.amin(m[m != 0]) # filter out the 0 height bins
                xmin = max(xmin*0.9, minimum)
                xmin = min(xmin0, xmin)
                self.dataLim.intervalx = (xmin, xmax)
            elif orientation == 'vertical':
                ymin0 = max(_saved_bounds[1]*0.9, minimum)
                ymax = self.dataLim.intervaly[1]
                for m in n:
                    ymin = np.amin(m[m != 0]) # filter out the 0 height bins
                ymin = max(ymin*0.9, minimum)
                ymin = min(ymin0, ymin)
                self.dataLim.intervaly = (ymin, ymax)

        if label is None:
            labels = [None]
        elif is_string_like(label):
            labels = [label]
        elif is_sequence_of_strings(label):
            labels = list(label)
        else:
            raise ValueError(
                'invalid label: must be string or sequence of strings')

        if len(labels) < nx:
            labels += [None] * (nx - len(labels))

        for (patch, lbl) in zip(patches, labels):
            if patch:
                p = patch[0]
                p.update(kwargs)
                if lbl is not None:
                    p.set_label(lbl)

                p.set_snap(False)

                for p in patch[1:]:
                    p.update(kwargs)
                    p.set_label('_nolegend_')

        if binsgiven:
            if orientation == 'vertical':
                self.update_datalim(
                    [(bins[0], 0), (bins[-1], 0)], updatey=False)
            else:
                self.update_datalim(
                    [(0, bins[0]), (0, bins[-1])], updatex=False)

        self.set_autoscalex_on(_saved_autoscalex)
        self.set_autoscaley_on(_saved_autoscaley)
        self.autoscale_view()

        if nx == 1:
            return n[0], bins, cbook.silent_list('Patch', patches[0])
        else:
            return n, bins, cbook.silent_list('Lists of Patches', patches)

    @docstring.dedent_interpd
    def hist2d(self, x, y, bins=10, range=None, normed=False, weights=None,
               cmin=None, cmax=None, **kwargs):
        """
        Make a 2D histogram plot.

        Parameters
        ----------
        x, y: array_like, shape (n, )
            Input values

        bins: [None | int | [int, int] | array_like | [array, array]]

            The bin specification:

                - If int, the number of bins for the two dimensions
                  (nx=ny=bins).

                - If [int, int], the number of bins in each dimension
                  (nx, ny = bins).

                - If array_like, the bin edges for the two dimensions
                  (x_edges=y_edges=bins).

                - If [array, array], the bin edges in each dimension
                  (x_edges, y_edges = bins).

            The default value is 10.

        range : array_like shape(2, 2), optional, default: None
             The leftmost and rightmost edges of the bins along each dimension
             (if not specified explicitly in the bins parameters): [[xmin,
             xmax], [ymin, ymax]]. All values outside of this range will be
             considered outliers and not tallied in the histogram.

        normed : boolean, optional, default: False
             Normalize histogram.

        weights : array_like, shape (n, ), optional, default: None
            An array of values w_i weighing each sample (x_i, y_i).

        cmin : scalar, optional, default: None
             All bins that has count less than cmin will not be displayed and
             these count values in the return value count histogram will also
             be set to nan upon return

        cmax : scalar, optional, default: None
             All bins that has count more than cmax will not be displayed (set
             to none before passing to imshow) and these count values in the
             return value count histogram will also be set to nan upon return

        Returns
        -------
        The return value is ``(counts, xedges, yedges, Image)``.

        Other parameters
        -----------------
        kwargs : :meth:`pcolorfast` properties.

        See also
        --------
        hist : 1D histogram

        Notes
        -----
        Rendering the histogram with a logarithmic color scale is
        accomplished by passing a :class:`colors.LogNorm` instance to
        the *norm* keyword argument.

        Examples
        --------
        .. plot:: mpl_examples/pylab_examples/hist2d_demo.py
        """

        # xrange becomes range after 2to3
        bin_range = range
        range = __builtins__["range"]
        h, xedges, yedges = np.histogram2d(x, y, bins=bins, range=bin_range,
                                           normed=normed, weights=weights)

        if cmin is not None:
            h[h < cmin] = None
        if cmax is not None:
            h[h > cmax] = None

        pc = self.pcolorfast(xedges, yedges, h.T, **kwargs)
        self.set_xlim(xedges[0], xedges[-1])
        self.set_ylim(yedges[0], yedges[-1])

        return h, xedges, yedges, pc

    @docstring.dedent_interpd
    def psd(self, x, NFFT=256, Fs=2, Fc=0, detrend=mlab.detrend_none,
            window=mlab.window_hanning, noverlap=0, pad_to=None,
            sides='default', scale_by_freq=None, **kwargs):
        """
        Plot the power spectral density.

        Call signature::

          psd(x, NFFT=256, Fs=2, Fc=0, detrend=mlab.detrend_none,
              window=mlab.window_hanning, noverlap=0, pad_to=None,
              sides='default', scale_by_freq=None, **kwargs)

        The power spectral density by Welch's average periodogram
        method.  The vector *x* is divided into *NFFT* length
        segments.  Each segment is detrended by function *detrend* and
        windowed by function *window*.  *noverlap* gives the length of
        the overlap between segments.  The :math:`|\mathrm{fft}(i)|^2`
        of each segment :math:`i` are averaged to compute *Pxx*, with a
        scaling to correct for power loss due to windowing.  *Fs* is the
        sampling frequency.

        %(PSD)s

          *noverlap*: integer
            The number of points of overlap between blocks.  The default value
            is 0 (no overlap).

          *Fc*: integer
            The center frequency of *x* (defaults to 0), which offsets
            the x extents of the plot to reflect the frequency range used
            when a signal is acquired and then filtered and downsampled to
            baseband.

        Returns the tuple (*Pxx*, *freqs*).

        For plotting, the power is plotted as
        :math:`10\log_{10}(P_{xx})` for decibels, though *Pxx* itself
        is returned.

        References:
          Bendat & Piersol -- Random Data: Analysis and Measurement
          Procedures, John Wiley & Sons (1986)

        kwargs control the :class:`~matplotlib.lines.Line2D` properties:

        %(Line2D)s

        **Example:**

        .. plot:: mpl_examples/pylab_examples/psd_demo.py
        """
        if not self._hold:
            self.cla()
        pxx, freqs = mlab.psd(x, NFFT, Fs, detrend, window, noverlap, pad_to,
                              sides, scale_by_freq)
        pxx.shape = len(freqs),
        freqs += Fc

        if scale_by_freq in (None, True):
            psd_units = 'dB/Hz'
        else:
            psd_units = 'dB'

        self.plot(freqs, 10 * np.log10(pxx), **kwargs)
        self.set_xlabel('Frequency')
        self.set_ylabel('Power Spectral Density (%s)' % psd_units)
        self.grid(True)
        vmin, vmax = self.viewLim.intervaly
        intv = vmax - vmin
        logi = int(np.log10(intv))
        if logi == 0:
            logi = .1
        step = 10 * logi
        #print vmin, vmax, step, intv, math.floor(vmin), math.ceil(vmax)+1
        ticks = np.arange(math.floor(vmin), math.ceil(vmax) + 1, step)
        self.set_yticks(ticks)

        return pxx, freqs

    @docstring.dedent_interpd
    def csd(self, x, y, NFFT=256, Fs=2, Fc=0, detrend=mlab.detrend_none,
            window=mlab.window_hanning, noverlap=0, pad_to=None,
            sides='default', scale_by_freq=None, **kwargs):
        """
        Plot cross-spectral density.

        Call signature::

          csd(x, y, NFFT=256, Fs=2, Fc=0, detrend=mlab.detrend_none,
              window=mlab.window_hanning, noverlap=0, pad_to=None,
              sides='default', scale_by_freq=None, **kwargs)

        The cross spectral density :math:`P_{xy}` by Welch's average
        periodogram method.  The vectors *x* and *y* are divided into
        *NFFT* length segments.  Each segment is detrended by function
        *detrend* and windowed by function *window*.  The product of
        the direct FFTs of *x* and *y* are averaged over each segment
        to compute :math:`P_{xy}`, with a scaling to correct for power
        loss due to windowing.

        Returns the tuple (*Pxy*, *freqs*).  *P* is the cross spectrum
        (complex valued), and :math:`10\log_{10}|P_{xy}|` is
        plotted.

        %(PSD)s

          *noverlap*: integer
            The number of points of overlap between blocks.  The
            default value is 0 (no overlap).

          *Fc*: integer
            The center frequency of *x* (defaults to 0), which offsets
            the x extents of the plot to reflect the frequency range used
            when a signal is acquired and then filtered and downsampled to
            baseband.

        References:
          Bendat & Piersol -- Random Data: Analysis and Measurement
          Procedures, John Wiley & Sons (1986)

        kwargs control the Line2D properties:

        %(Line2D)s

        **Example:**

        .. plot:: mpl_examples/pylab_examples/csd_demo.py

        .. seealso:

            :meth:`psd`
                For a description of the optional parameters.
        """
        if not self._hold:
            self.cla()
        pxy, freqs = mlab.csd(x, y, NFFT, Fs, detrend, window, noverlap,
            pad_to, sides, scale_by_freq)
        pxy.shape = len(freqs),
        # pxy is complex
        freqs += Fc

        self.plot(freqs, 10 * np.log10(np.absolute(pxy)), **kwargs)
        self.set_xlabel('Frequency')
        self.set_ylabel('Cross Spectrum Magnitude (dB)')
        self.grid(True)
        vmin, vmax = self.viewLim.intervaly

        intv = vmax - vmin
        step = 10 * int(np.log10(intv))

        ticks = np.arange(math.floor(vmin), math.ceil(vmax) + 1, step)
        self.set_yticks(ticks)

        return pxy, freqs

    @docstring.dedent_interpd
    def cohere(self, x, y, NFFT=256, Fs=2, Fc=0, detrend=mlab.detrend_none,
               window=mlab.window_hanning, noverlap=0, pad_to=None,
               sides='default', scale_by_freq=None, **kwargs):
        """
        Plot the coherence between *x* and *y*.

        Call signature::

          cohere(x, y, NFFT=256, Fs=2, Fc=0, detrend = mlab.detrend_none,
                 window = mlab.window_hanning, noverlap=0, pad_to=None,
                 sides='default', scale_by_freq=None, **kwargs)

        Plot the coherence between *x* and *y*.  Coherence is the
        normalized cross spectral density:

        .. math::

          C_{xy} = \\frac{|P_{xy}|^2}{P_{xx}P_{yy}}

        %(PSD)s

          *noverlap*: integer
            The number of points of overlap between blocks.  The
            default value is 0 (no overlap).

          *Fc*: integer
            The center frequency of *x* (defaults to 0), which offsets
            the x extents of the plot to reflect the frequency range used
            when a signal is acquired and then filtered and downsampled to
            baseband.

        The return value is a tuple (*Cxy*, *f*), where *f* are the
        frequencies of the coherence vector.

        kwargs are applied to the lines.

        References:

          * Bendat & Piersol -- Random Data: Analysis and Measurement
            Procedures, John Wiley & Sons (1986)

        kwargs control the :class:`~matplotlib.lines.Line2D`
        properties of the coherence plot:

        %(Line2D)s

        **Example:**

        .. plot:: mpl_examples/pylab_examples/cohere_demo.py
        """
        if not self._hold:
            self.cla()
        cxy, freqs = mlab.cohere(x, y, NFFT, Fs, detrend, window, noverlap,
            scale_by_freq)
        freqs += Fc

        self.plot(freqs, cxy, **kwargs)
        self.set_xlabel('Frequency')
        self.set_ylabel('Coherence')
        self.grid(True)

        return cxy, freqs

    @docstring.dedent_interpd
    def specgram(self, x, NFFT=256, Fs=2, Fc=0, detrend=mlab.detrend_none,
                 window=mlab.window_hanning, noverlap=128,
                 cmap=None, xextent=None, pad_to=None, sides='default',
                 scale_by_freq=None, **kwargs):
        """
        Plot a spectrogram.

        Call signature::

          specgram(x, NFFT=256, Fs=2, Fc=0, detrend=mlab.detrend_none,
                   window=mlab.window_hanning, noverlap=128,
                   cmap=None, xextent=None, pad_to=None, sides='default',
                   scale_by_freq=None, **kwargs)

        Compute and plot a spectrogram of data in *x*.  Data are split into
        *NFFT* length segments and the PSD of each section is
        computed.  The windowing function *window* is applied to each
        segment, and the amount of overlap of each segment is
        specified with *noverlap*. The spectrogram is plotted in decibels
        as a colormap (using imshow).

        %(PSD)s

          *noverlap*: integer
            The number of points of overlap between blocks.  The
            default value is 128.

          *Fc*: integer
            The center frequency of *x* (defaults to 0), which offsets
            the y extents of the plot to reflect the frequency range used
            when a signal is acquired and then filtered and downsampled to
            baseband.

          *cmap*:
            A :class:`matplotlib.colors.Colormap` instance; if *None*, use
            default determined by rc

          *xextent*:
            The image extent along the x-axis. xextent = (xmin,xmax)
            The default is (0,max(bins)), where bins is the return
            value from :func:`~matplotlib.mlab.specgram`

          *kwargs*:

            Additional kwargs are passed on to imshow which makes the
            specgram image

          Return value is (*Pxx*, *freqs*, *bins*, *im*):

          - *bins* are the time points the spectrogram is calculated over
          - *freqs* is an array of frequencies
          - *Pxx* is an array of shape `(len(times), len(freqs))` of power
          - *im* is a :class:`~matplotlib.image.AxesImage` instance

        .. note::

            If *x* is real (i.e. non-complex), only the positive
            spectrum is shown.  If *x* is complex, both positive and
            negative parts of the spectrum are shown.  This can be
            overridden using the *sides* keyword argument.

        Also note that while the plot is in dB, the *Pxx* array returned is
        linear in power.

        **Example:**

        .. plot:: mpl_examples/pylab_examples/specgram_demo.py
        """
        if not self._hold:
            self.cla()

        Pxx, freqs, bins = mlab.specgram(x, NFFT, Fs, detrend,
             window, noverlap, pad_to, sides, scale_by_freq)

        Z = 10. * np.log10(Pxx)
        Z = np.flipud(Z)

        if xextent is None:
            xextent = 0, np.amax(bins)
        xmin, xmax = xextent
        freqs += Fc
        extent = xmin, xmax, freqs[0], freqs[-1]
        im = self.imshow(Z, cmap, extent=extent, **kwargs)
        self.axis('auto')

        return Pxx, freqs, bins, im

    def spy(self, Z, precision=0, marker=None, markersize=None,
            aspect='equal', **kwargs):
        """
        Plot the sparsity pattern on a 2-D array.

        Call signature::

          spy(Z, precision=0, marker=None, markersize=None,
              aspect='equal', **kwargs)

        ``spy(Z)`` plots the sparsity pattern of the 2-D array *Z*.

        If *precision* is 0, any non-zero value will be plotted;
        else, values of :math:`|Z| > precision` will be plotted.

        For :class:`scipy.sparse.spmatrix` instances, there is a
        special case: if *precision* is 'present', any value present in
        the array will be plotted, even if it is identically zero.

        The array will be plotted as it would be printed, with
        the first index (row) increasing down and the second
        index (column) increasing to the right.

        By default aspect is 'equal', so that each array element
        occupies a square space; set the aspect kwarg to 'auto'
        to allow the plot to fill the plot box, or to any scalar
        number to specify the aspect ratio of an array element
        directly.

        Two plotting styles are available: image or marker. Both
        are available for full arrays, but only the marker style
        works for :class:`scipy.sparse.spmatrix` instances.

        If *marker* and *markersize* are *None*, an image will be
        returned and any remaining kwargs are passed to
        :func:`~matplotlib.pyplot.imshow`; else, a
        :class:`~matplotlib.lines.Line2D` object will be returned with
        the value of marker determining the marker type, and any
        remaining kwargs passed to the
        :meth:`~matplotlib.axes.Axes.plot` method.

        If *marker* and *markersize* are *None*, useful kwargs include:

        * *cmap*
        * *alpha*

        .. seealso::

            :func:`~matplotlib.pyplot.imshow`
               For image options.

        For controlling colors, e.g., cyan background and red marks,
        use::

          cmap = mcolors.ListedColormap(['c','r'])

        If *marker* or *markersize* is not *None*, useful kwargs include:

        * *marker*
        * *markersize*
        * *color*

        Useful values for *marker* include:

        * 's'  square (default)
        * 'o'  circle
        * '.'  point
        * ','  pixel

        .. seealso::

            :func:`~matplotlib.pyplot.plot`
               For plotting options
        """
        if marker is None and markersize is None and hasattr(Z, 'tocoo'):
            marker = 's'
        if marker is None and markersize is None:
            Z = np.asarray(Z)
            mask = np.absolute(Z) > precision

            if 'cmap' not in kwargs:
                kwargs['cmap'] = mcolors.ListedColormap(['w', 'k'],
                                                        name='binary')
            nr, nc = Z.shape
            extent = [-0.5, nc - 0.5, nr - 0.5, -0.5]
            ret = self.imshow(mask, interpolation='nearest', aspect=aspect,
                                extent=extent, origin='upper', **kwargs)
        else:
            if hasattr(Z, 'tocoo'):
                c = Z.tocoo()
                if precision == 'present':
                    y = c.row
                    x = c.col
                else:
                    nonzero = np.absolute(c.data) > precision
                    y = c.row[nonzero]
                    x = c.col[nonzero]
            else:
                Z = np.asarray(Z)
                nonzero = np.absolute(Z) > precision
                y, x = np.nonzero(nonzero)
            if marker is None:
                marker = 's'
            if markersize is None:
                markersize = 10
            marks = mlines.Line2D(x, y, linestyle='None',
                         marker=marker, markersize=markersize, **kwargs)
            self.add_line(marks)
            nr, nc = Z.shape
            self.set_xlim(xmin=-0.5, xmax=nc - 0.5)
            self.set_ylim(ymin=nr - 0.5, ymax=-0.5)
            self.set_aspect(aspect)
            ret = marks
        self.title.set_y(1.05)
        self.xaxis.tick_top()
        self.xaxis.set_ticks_position('both')
        self.xaxis.set_major_locator(mticker.MaxNLocator(nbins=9,
                                                 steps=[1, 2, 5, 10],
                                                 integer=True))
        self.yaxis.set_major_locator(mticker.MaxNLocator(nbins=9,
                                                 steps=[1, 2, 5, 10],
                                                 integer=True))
        return ret

    def matshow(self, Z, **kwargs):
        """
        Plot a matrix or array as an image.

        The matrix will be shown the way it would be printed, with the first
        row at the top.  Row and column numbering is zero-based.

        Parameters
        ----------
        Z : array_like shape (n, m)
            The matrix to be displayed.

        Returns
        -------
        image : `~matplotlib.image.AxesImage`

        Other parameters
        ----------------
        kwargs : `~matplotlib.axes.Axes.imshow` arguments
            Sets `origin` to 'upper', 'interpolation' to 'nearest' and
            'aspect' to equal.

        See also
        --------
        imshow : plot an image

        Examples
        --------
        .. plot:: mpl_examples/pylab_examples/matshow.py

        """
        Z = np.asanyarray(Z)
        nr, nc = Z.shape
        kw = {'origin': 'upper',
              'interpolation': 'nearest',
              'aspect': 'equal'}          # (already the imshow default)
        kw.update(kwargs)
        im = self.imshow(Z, **kw)
        self.title.set_y(1.05)
        self.xaxis.tick_top()
        self.xaxis.set_ticks_position('both')
        self.xaxis.set_major_locator(mticker.MaxNLocator(nbins=9,
                                                 steps=[1, 2, 5, 10],
                                                 integer=True))
        self.yaxis.set_major_locator(mticker.MaxNLocator(nbins=9,
                                                 steps=[1, 2, 5, 10],
                                                 integer=True))
        return im

    def get_default_bbox_extra_artists(self):
        return [artist for artist in self.get_children()
                if artist.get_visible()]

    def get_tightbbox(self, renderer, call_axes_locator=True):
        """
        Return the tight bounding box of the axes.
        The dimension of the Bbox in canvas coordinate.

        If *call_axes_locator* is *False*, it does not call the
        _axes_locator attribute, which is necessary to get the correct
        bounding box. ``call_axes_locator==False`` can be used if the
        caller is only intereted in the relative size of the tightbbox
        compared to the axes bbox.
        """

        bb = []

        if not self.get_visible():
            return None

        locator = self.get_axes_locator()
        if locator and call_axes_locator:
            pos = locator(self, renderer)
            self.apply_aspect(pos)
        else:
            self.apply_aspect()

        bb.append(self.get_window_extent(renderer))

        if self.title.get_visible():
            bb.append(self.title.get_window_extent(renderer))
        if self._left_title.get_visible():
            bb.append(self._left_title.get_window_extent(renderer))
        if self._right_title.get_visible():
            bb.append(self._right_title.get_window_extent(renderer))

        bb_xaxis = self.xaxis.get_tightbbox(renderer)
        if bb_xaxis:
            bb.append(bb_xaxis)

        bb_yaxis = self.yaxis.get_tightbbox(renderer)
        if bb_yaxis:
            bb.append(bb_yaxis)

        _bbox = mtransforms.Bbox.union(
            [b for b in bb if b.width != 0 or b.height != 0])

        return _bbox

    def minorticks_on(self):
        'Add autoscaling minor ticks to the axes.'
        for ax in (self.xaxis, self.yaxis):
            if ax.get_scale() == 'log':
                s = ax._scale
                ax.set_minor_locator(mticker.LogLocator(s.base, s.subs))
            else:
                ax.set_minor_locator(mticker.AutoMinorLocator())

    def minorticks_off(self):
        """Remove minor ticks from the axes."""
        self.xaxis.set_minor_locator(mticker.NullLocator())
        self.yaxis.set_minor_locator(mticker.NullLocator())

    def tricontour(self, *args, **kwargs):
        return mtri.tricontour(self, *args, **kwargs)
    tricontour.__doc__ = mtri.TriContourSet.tricontour_doc

    def tricontourf(self, *args, **kwargs):
        return mtri.tricontourf(self, *args, **kwargs)
    tricontourf.__doc__ = mtri.TriContourSet.tricontour_doc

    def tripcolor(self, *args, **kwargs):
        return mtri.tripcolor(self, *args, **kwargs)
    tripcolor.__doc__ = mtri.tripcolor.__doc__

    def triplot(self, *args, **kwargs):
        mtri.triplot(self, *args, **kwargs)
    triplot.__doc__ = mtri.triplot.__doc__


from matplotlib.gridspec import GridSpec, SubplotSpec


class SubplotBase:
    """
    Base class for subplots, which are :class:`Axes` instances with
    additional methods to facilitate generating and manipulating a set
    of :class:`Axes` within a figure.
    """

    def __init__(self, fig, *args, **kwargs):
        """
        *fig* is a :class:`matplotlib.figure.Figure` instance.

        *args* is the tuple (*numRows*, *numCols*, *plotNum*), where
        the array of subplots in the figure has dimensions *numRows*,
        *numCols*, and where *plotNum* is the number of the subplot
        being created.  *plotNum* starts at 1 in the upper left
        corner and increases to the right.


        If *numRows* <= *numCols* <= *plotNum* < 10, *args* can be the
        decimal integer *numRows* * 100 + *numCols* * 10 + *plotNum*.
        """

        self.figure = fig

        if len(args) == 1:
            if isinstance(args[0], SubplotSpec):
                self._subplotspec = args[0]
            else:
                try:
                    s = str(int(args[0]))
                    rows, cols, num = map(int, s)
                except ValueError:
                    raise ValueError(
                         'Single argument to subplot must be a 3-digit '
                         'integer')
                self._subplotspec = GridSpec(rows, cols)[num - 1]
                # num - 1 for converting from MATLAB to python indexing
        elif len(args) == 3:
            rows, cols, num = args
            rows = int(rows)
            cols = int(cols)
            if isinstance(num, tuple) and len(num) == 2:
                num = [int(n) for n in num]
                self._subplotspec = GridSpec(rows, cols)[num[0] - 1:num[1]]
            else:
                self._subplotspec = GridSpec(rows, cols)[int(num) - 1]
                # num - 1 for converting from MATLAB to python indexing
        else:
            raise ValueError('Illegal argument(s) to subplot: %s' % (args,))

        self.update_params()

        # _axes_class is set in the subplot_class_factory
        self._axes_class.__init__(self, fig, self.figbox, **kwargs)

    def __reduce__(self):
        # get the first axes class which does not inherit from a subplotbase
        not_subplotbase = lambda c: issubclass(c, Axes) and \
                                    not issubclass(c, SubplotBase)
        axes_class = [c for c in self.__class__.mro() if not_subplotbase(c)][0]
        r = [_PicklableSubplotClassConstructor(),
             (axes_class,),
             self.__getstate__()]
        return tuple(r)

    def get_geometry(self):
        """get the subplot geometry, eg 2,2,3"""
        rows, cols, num1, num2 = self.get_subplotspec().get_geometry()
        return rows, cols, num1 + 1  # for compatibility

    # COVERAGE NOTE: Never used internally or from examples
    def change_geometry(self, numrows, numcols, num):
        """change subplot geometry, e.g., from 1,1,1 to 2,2,3"""
        self._subplotspec = GridSpec(numrows, numcols)[num - 1]
        self.update_params()
        self.set_position(self.figbox)

    def get_subplotspec(self):
        """get the SubplotSpec instance associated with the subplot"""
        return self._subplotspec

    def set_subplotspec(self, subplotspec):
        """set the SubplotSpec instance associated with the subplot"""
        self._subplotspec = subplotspec

    def update_params(self):
        """update the subplot position from fig.subplotpars"""

        self.figbox, self.rowNum, self.colNum, self.numRows, self.numCols = \
                     self.get_subplotspec().get_position(self.figure,
                                                         return_all=True)

    def is_first_col(self):
        return self.colNum == 0

    def is_first_row(self):
        return self.rowNum == 0

    def is_last_row(self):
        return self.rowNum == self.numRows - 1

    def is_last_col(self):
        return self.colNum == self.numCols - 1

    # COVERAGE NOTE: Never used internally or from examples
    def label_outer(self):
        """
        set the visible property on ticklabels so xticklabels are
        visible only if the subplot is in the last row and yticklabels
        are visible only if the subplot is in the first column
        """
        lastrow = self.is_last_row()
        firstcol = self.is_first_col()
        for label in self.get_xticklabels():
            label.set_visible(lastrow)

        for label in self.get_yticklabels():
            label.set_visible(firstcol)

    def _make_twin_axes(self, *kl, **kwargs):
        """
        make a twinx axes of self. This is used for twinx and twiny.
        """
        from matplotlib.projections import process_projection_requirements
        kl = (self.get_subplotspec(),) + kl
        projection_class, kwargs, key = process_projection_requirements(
            self.figure, *kl, **kwargs)

        ax2 = subplot_class_factory(projection_class)(self.figure,
                                                      *kl, **kwargs)
        self.figure.add_subplot(ax2)
        return ax2

_subplot_classes = {}


def subplot_class_factory(axes_class=None):
    # This makes a new class that inherits from SubplotBase and the
    # given axes_class (which is assumed to be a subclass of Axes).
    # This is perhaps a little bit roundabout to make a new class on
    # the fly like this, but it means that a new Subplot class does
    # not have to be created for every type of Axes.
    if axes_class is None:
        axes_class = Axes

    new_class = _subplot_classes.get(axes_class)
    if new_class is None:
        new_class = type("%sSubplot" % (axes_class.__name__),
                         (SubplotBase, axes_class),
                         {'_axes_class': axes_class})
        _subplot_classes[axes_class] = new_class

    return new_class

# This is provided for backward compatibility
Subplot = subplot_class_factory()


class _PicklableSubplotClassConstructor(object):
    """
    This stub class exists to return the appropriate subplot
    class when __call__-ed with an axes class. This is purely to
    allow Pickling of Axes and Subplots.
    """
    def __call__(self, axes_class):
        # create a dummy object instance
        subplot_instance = _PicklableSubplotClassConstructor()
        subplot_class = subplot_class_factory(axes_class)
        # update the class to the desired subplot class
        subplot_instance.__class__ = subplot_class
        return subplot_instance


docstring.interpd.update(Axes=martist.kwdoc(Axes))
docstring.interpd.update(Subplot=martist.kwdoc(Axes))

"""
# this is some discarded code I was using to find the minimum positive
# data point for some log scaling fixes.  I realized there was a
# cleaner way to do it, but am keeping this around as an example for
# how to get the data out of the axes.  Might want to make something
# like this a method one day, or better yet make get_verts an Artist
# method

            minx, maxx = self.get_xlim()
            if minx<=0 or maxx<=0:
                # find the min pos value in the data
                xs = []
                for line in self.lines:
                    xs.extend(line.get_xdata(orig=False))
                for patch in self.patches:
                    xs.extend([x for x,y in patch.get_verts()])
                for collection in self.collections:
                    xs.extend([x for x,y in collection.get_verts()])
                posx = [x for x in xs if x>0]
                if len(posx):

                    minx = min(posx)
                    maxx = max(posx)
                    # warning, probably breaks inverted axis
                    self.set_xlim((0.1*minx, maxx))

"""<|MERGE_RESOLUTION|>--- conflicted
+++ resolved
@@ -3351,16 +3351,10 @@
 
         """
         default = {
-<<<<<<< HEAD
             'verticalalignment': 'baseline',
             'horizontalalignment': 'left',
             'transform': self.transData,
-=======
-            'verticalalignment' : 'baseline',
-            'horizontalalignment' : 'left',
-            'transform' : self.transData,
-            'clip_on' : False
->>>>>>> 41315b69
+            'clip_on': False
             }
 
         # At some point if we feel confident that TextWithDash
@@ -3384,13 +3378,7 @@
         self.texts.append(t)
         t._remove_method = lambda h: self.texts.remove(h)
 
-<<<<<<< HEAD
-        #if t.get_clip_on():  t.set_clip_box(self.bbox)
-        if 'clip_on' in kwargs:
-            t.set_clip_box(self.bbox)
-=======
         t.set_clip_path(self.patch)
->>>>>>> 41315b69
         return t
 
     @docstring.dedent_interpd
